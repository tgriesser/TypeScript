[
    "======== Resolving module 'jquery' from '/a.ts'. ========",
    "Module resolution kind is not specified, using 'NodeJs'.",
    "Loading module 'jquery' from 'node_modules' folder.",
    "File '/node_modules/jquery.ts' does not exist.",
    "File '/node_modules/jquery.tsx' does not exist.",
    "File '/node_modules/jquery.d.ts' does not exist.",
    "File '/node_modules/jquery/package.json' does not exist.",
    "File '/node_modules/jquery/index.ts' does not exist.",
    "File '/node_modules/jquery/index.tsx' does not exist.",
    "File '/node_modules/jquery/index.d.ts' does not exist.",
    "File '/node_modules/@types/jquery.d.ts' does not exist.",
    "Found 'package.json' at '/node_modules/@types/jquery/package.json'.",
    "'package.json' has 'typings' field 'jquery.d.ts' that references '/node_modules/@types/jquery/jquery.d.ts'.",
    "File '/node_modules/@types/jquery/jquery.d.ts' exist - use it as a name resolution result.",
    "Resolving real path for '/node_modules/@types/jquery/jquery.d.ts', result '/node_modules/@types/jquery/jquery.d.ts'",
    "======== Module name 'jquery' was successfully resolved to '/node_modules/@types/jquery/jquery.d.ts'. ========",
    "======== Resolving module 'kquery' from '/a.ts'. ========",
    "Module resolution kind is not specified, using 'NodeJs'.",
    "Loading module 'kquery' from 'node_modules' folder.",
    "File '/node_modules/kquery.ts' does not exist.",
    "File '/node_modules/kquery.tsx' does not exist.",
    "File '/node_modules/kquery.d.ts' does not exist.",
    "File '/node_modules/kquery/package.json' does not exist.",
    "File '/node_modules/kquery/index.ts' does not exist.",
    "File '/node_modules/kquery/index.tsx' does not exist.",
    "File '/node_modules/kquery/index.d.ts' does not exist.",
    "File '/node_modules/@types/kquery.d.ts' does not exist.",
    "Found 'package.json' at '/node_modules/@types/kquery/package.json'.",
    "'package.json' has 'typings' field 'kquery' that references '/node_modules/@types/kquery/kquery'.",
    "File '/node_modules/@types/kquery/kquery' does not exist.",
    "File '/node_modules/@types/kquery/kquery.ts' does not exist.",
    "File '/node_modules/@types/kquery/kquery.tsx' does not exist.",
    "File '/node_modules/@types/kquery/kquery.d.ts' exist - use it as a name resolution result.",
    "Resolving real path for '/node_modules/@types/kquery/kquery.d.ts', result '/node_modules/@types/kquery/kquery.d.ts'",
    "======== Module name 'kquery' was successfully resolved to '/node_modules/@types/kquery/kquery.d.ts'. ========",
    "======== Resolving module 'lquery' from '/a.ts'. ========",
    "Module resolution kind is not specified, using 'NodeJs'.",
    "Loading module 'lquery' from 'node_modules' folder.",
    "File '/node_modules/lquery.ts' does not exist.",
    "File '/node_modules/lquery.tsx' does not exist.",
    "File '/node_modules/lquery.d.ts' does not exist.",
    "File '/node_modules/lquery/package.json' does not exist.",
    "File '/node_modules/lquery/index.ts' does not exist.",
    "File '/node_modules/lquery/index.tsx' does not exist.",
    "File '/node_modules/lquery/index.d.ts' does not exist.",
    "File '/node_modules/@types/lquery.d.ts' does not exist.",
    "Found 'package.json' at '/node_modules/@types/lquery/package.json'.",
    "'package.json' has 'typings' field 'lquery' that references '/node_modules/@types/lquery/lquery'.",
    "File '/node_modules/@types/lquery/lquery' does not exist.",
    "File '/node_modules/@types/lquery/lquery.ts' exist - use it as a name resolution result.",
    "Resolving real path for '/node_modules/@types/lquery/lquery.ts', result '/node_modules/@types/lquery/lquery.ts'",
    "======== Module name 'lquery' was successfully resolved to '/node_modules/@types/lquery/lquery.ts'. ========",
    "======== Resolving type reference directive 'jquery', containing file '/__inferred type names__.ts', root directory '/node_modules/@types'. ========",
    "Resolving with primary search path '/node_modules/@types'",
    "Found 'package.json' at '/node_modules/@types/jquery/package.json'.",
    "'package.json' has 'typings' field 'jquery.d.ts' that references '/node_modules/@types/jquery/jquery.d.ts'.",
    "File '/node_modules/@types/jquery/jquery.d.ts' exist - use it as a name resolution result.",
    "Resolving real path for '/node_modules/@types/jquery/jquery.d.ts', result '/node_modules/@types/jquery/jquery.d.ts'",
    "======== Type reference directive 'jquery' was successfully resolved to '/node_modules/@types/jquery/jquery.d.ts', primary: true. ========",
    "======== Resolving type reference directive 'kquery', containing file '/__inferred type names__.ts', root directory '/node_modules/@types'. ========",
    "Resolving with primary search path '/node_modules/@types'",
    "Found 'package.json' at '/node_modules/@types/kquery/package.json'.",
    "'package.json' has 'typings' field 'kquery' that references '/node_modules/@types/kquery/kquery'.",
    "File '/node_modules/@types/kquery/kquery' does not exist.",
    "File '/node_modules/@types/kquery/kquery.ts' does not exist.",
    "File '/node_modules/@types/kquery/kquery.tsx' does not exist.",
    "File '/node_modules/@types/kquery/kquery.d.ts' exist - use it as a name resolution result.",
    "Resolving real path for '/node_modules/@types/kquery/kquery.d.ts', result '/node_modules/@types/kquery/kquery.d.ts'",
    "======== Type reference directive 'kquery' was successfully resolved to '/node_modules/@types/kquery/kquery.d.ts', primary: true. ========",
    "======== Resolving type reference directive 'lquery', containing file '/__inferred type names__.ts', root directory '/node_modules/@types'. ========",
    "Resolving with primary search path '/node_modules/@types'",
    "Found 'package.json' at '/node_modules/@types/lquery/package.json'.",
    "'package.json' has 'typings' field 'lquery' that references '/node_modules/@types/lquery/lquery'.",
    "File '/node_modules/@types/lquery/lquery' does not exist.",
    "File '/node_modules/@types/lquery/lquery.ts' exist - use it as a name resolution result.",
<<<<<<< HEAD
=======
    "Resolving real path for '/node_modules/@types/lquery/lquery.ts', result '/node_modules/@types/lquery/lquery.ts'",
>>>>>>> c90a40c5
    "======== Type reference directive 'lquery' was successfully resolved to '/node_modules/@types/lquery/lquery.ts', primary: true. ========"
]<|MERGE_RESOLUTION|>--- conflicted
+++ resolved
@@ -74,9 +74,6 @@
     "'package.json' has 'typings' field 'lquery' that references '/node_modules/@types/lquery/lquery'.",
     "File '/node_modules/@types/lquery/lquery' does not exist.",
     "File '/node_modules/@types/lquery/lquery.ts' exist - use it as a name resolution result.",
-<<<<<<< HEAD
-=======
     "Resolving real path for '/node_modules/@types/lquery/lquery.ts', result '/node_modules/@types/lquery/lquery.ts'",
->>>>>>> c90a40c5
     "======== Type reference directive 'lquery' was successfully resolved to '/node_modules/@types/lquery/lquery.ts', primary: true. ========"
 ]