--- conflicted
+++ resolved
@@ -1,110 +1,78 @@
-tests/cases/conformance/classes/propertyMemberDeclarations/memberFunctionDeclarations/memberFunctionsWithPublicPrivateOverloads.ts(3,12): error TS2385: Overload signatures must all be public or private.
-tests/cases/conformance/classes/propertyMemberDeclarations/memberFunctionDeclarations/memberFunctionsWithPublicPrivateOverloads.ts(7,12): error TS2385: Overload signatures must all be public or private.
-tests/cases/conformance/classes/propertyMemberDeclarations/memberFunctionDeclarations/memberFunctionsWithPublicPrivateOverloads.ts(12,19): error TS2385: Overload signatures must all be public or private.
-tests/cases/conformance/classes/propertyMemberDeclarations/memberFunctionDeclarations/memberFunctionsWithPublicPrivateOverloads.ts(16,19): error TS2385: Overload signatures must all be public or private.
-tests/cases/conformance/classes/propertyMemberDeclarations/memberFunctionDeclarations/memberFunctionsWithPublicPrivateOverloads.ts(23,12): error TS2385: Overload signatures must all be public or private.
-tests/cases/conformance/classes/propertyMemberDeclarations/memberFunctionDeclarations/memberFunctionsWithPublicPrivateOverloads.ts(27,12): error TS2385: Overload signatures must all be public or private.
-tests/cases/conformance/classes/propertyMemberDeclarations/memberFunctionDeclarations/memberFunctionsWithPublicPrivateOverloads.ts(32,19): error TS2385: Overload signatures must all be public or private.
-tests/cases/conformance/classes/propertyMemberDeclarations/memberFunctionDeclarations/memberFunctionsWithPublicPrivateOverloads.ts(36,19): error TS2385: Overload signatures must all be public or private.
-tests/cases/conformance/classes/propertyMemberDeclarations/memberFunctionDeclarations/memberFunctionsWithPublicPrivateOverloads.ts(42,9): error TS2341: Property 'C.foo' is inaccessible.
-tests/cases/conformance/classes/propertyMemberDeclarations/memberFunctionDeclarations/memberFunctionsWithPublicPrivateOverloads.ts(45,10): error TS2341: Property 'D.foo' is inaccessible.
-
-
-==== tests/cases/conformance/classes/propertyMemberDeclarations/memberFunctionDeclarations/memberFunctionsWithPublicPrivateOverloads.ts (10 errors) ====
-    class C {
-        private foo(x: number);
-        public foo(x: number, y: string); // error
-               ~~~
-<<<<<<< HEAD
-!!! Overload signatures must all be public, private or protected.
-=======
-!!! error TS2385: Overload signatures must all be public or private.
->>>>>>> d867cecf
-        private foo(x: any, y?: any) { }
-    
-        private bar(x: 'hi');
-        public bar(x: string); // error
-               ~~~
-<<<<<<< HEAD
-!!! Overload signatures must all be public, private or protected.
-=======
-!!! error TS2385: Overload signatures must all be public or private.
->>>>>>> d867cecf
-        private bar(x: number, y: string);
-        private bar(x: any, y?: any) { }
-    
-        private static foo(x: number);
-        public static foo(x: number, y: string); // error
-                      ~~~
-<<<<<<< HEAD
-!!! Overload signatures must all be public, private or protected.
-=======
-!!! error TS2385: Overload signatures must all be public or private.
->>>>>>> d867cecf
-        private static foo(x: any, y?: any) { }
-    
-        private static bar(x: 'hi');
-        public static bar(x: string); // error
-                      ~~~
-<<<<<<< HEAD
-!!! Overload signatures must all be public, private or protected.
-=======
-!!! error TS2385: Overload signatures must all be public or private.
->>>>>>> d867cecf
-        private static bar(x: number, y: string);
-        private static bar(x: any, y?: any) { }
-    }
-    
-    class D<T> {
-        private foo(x: number); 
-        public foo(x: T, y: T); // error
-               ~~~
-<<<<<<< HEAD
-!!! Overload signatures must all be public, private or protected.
-=======
-!!! error TS2385: Overload signatures must all be public or private.
->>>>>>> d867cecf
-        private foo(x: any, y?: any) { }
-    
-        private bar(x: 'hi');
-        public bar(x: string); // error
-               ~~~
-<<<<<<< HEAD
-!!! Overload signatures must all be public, private or protected.
-=======
-!!! error TS2385: Overload signatures must all be public or private.
->>>>>>> d867cecf
-        private bar(x: T, y: T);
-        private bar(x: any, y?: any) { }
-    
-        private static foo(x: number);
-        public static foo(x: number, y: string); // error
-                      ~~~
-<<<<<<< HEAD
-!!! Overload signatures must all be public, private or protected.
-=======
-!!! error TS2385: Overload signatures must all be public or private.
->>>>>>> d867cecf
-        private static foo(x: any, y?: any) { }
-    
-        private static bar(x: 'hi');
-        public static bar(x: string); // error
-                      ~~~
-<<<<<<< HEAD
-!!! Overload signatures must all be public, private or protected.
-=======
-!!! error TS2385: Overload signatures must all be public or private.
->>>>>>> d867cecf
-        private static bar(x: number, y: string);
-        private static bar(x: any, y?: any) { }
-    }
-    
-    var c: C;
-    var r = c.foo(1); // error
-            ~~~~~
-!!! error TS2341: Property 'C.foo' is inaccessible.
-    
-    var d: D<number>;
-    var r2 = d.foo(2); // error
-             ~~~~~
+tests/cases/conformance/classes/propertyMemberDeclarations/memberFunctionDeclarations/memberFunctionsWithPublicPrivateOverloads.ts(3,12): error TS2385: Overload signatures must all be public, private or protected.
+tests/cases/conformance/classes/propertyMemberDeclarations/memberFunctionDeclarations/memberFunctionsWithPublicPrivateOverloads.ts(7,12): error TS2385: Overload signatures must all be public, private or protected.
+tests/cases/conformance/classes/propertyMemberDeclarations/memberFunctionDeclarations/memberFunctionsWithPublicPrivateOverloads.ts(12,19): error TS2385: Overload signatures must all be public, private or protected.
+tests/cases/conformance/classes/propertyMemberDeclarations/memberFunctionDeclarations/memberFunctionsWithPublicPrivateOverloads.ts(16,19): error TS2385: Overload signatures must all be public, private or protected.
+tests/cases/conformance/classes/propertyMemberDeclarations/memberFunctionDeclarations/memberFunctionsWithPublicPrivateOverloads.ts(23,12): error TS2385: Overload signatures must all be public, private or protected.
+tests/cases/conformance/classes/propertyMemberDeclarations/memberFunctionDeclarations/memberFunctionsWithPublicPrivateOverloads.ts(27,12): error TS2385: Overload signatures must all be public, private or protected.
+tests/cases/conformance/classes/propertyMemberDeclarations/memberFunctionDeclarations/memberFunctionsWithPublicPrivateOverloads.ts(32,19): error TS2385: Overload signatures must all be public, private or protected.
+tests/cases/conformance/classes/propertyMemberDeclarations/memberFunctionDeclarations/memberFunctionsWithPublicPrivateOverloads.ts(36,19): error TS2385: Overload signatures must all be public, private or protected.
+tests/cases/conformance/classes/propertyMemberDeclarations/memberFunctionDeclarations/memberFunctionsWithPublicPrivateOverloads.ts(42,9): error TS2341: Property 'C.foo' is inaccessible.
+tests/cases/conformance/classes/propertyMemberDeclarations/memberFunctionDeclarations/memberFunctionsWithPublicPrivateOverloads.ts(45,10): error TS2341: Property 'D.foo' is inaccessible.
+
+
+==== tests/cases/conformance/classes/propertyMemberDeclarations/memberFunctionDeclarations/memberFunctionsWithPublicPrivateOverloads.ts (10 errors) ====
+    class C {
+        private foo(x: number);
+        public foo(x: number, y: string); // error
+               ~~~
+!!! error TS2385: Overload signatures must all be public, private or protected.
+        private foo(x: any, y?: any) { }
+    
+        private bar(x: 'hi');
+        public bar(x: string); // error
+               ~~~
+!!! error TS2385: Overload signatures must all be public, private or protected.
+        private bar(x: number, y: string);
+        private bar(x: any, y?: any) { }
+    
+        private static foo(x: number);
+        public static foo(x: number, y: string); // error
+                      ~~~
+!!! error TS2385: Overload signatures must all be public, private or protected.
+        private static foo(x: any, y?: any) { }
+    
+        private static bar(x: 'hi');
+        public static bar(x: string); // error
+                      ~~~
+!!! error TS2385: Overload signatures must all be public, private or protected.
+        private static bar(x: number, y: string);
+        private static bar(x: any, y?: any) { }
+    }
+    
+    class D<T> {
+        private foo(x: number); 
+        public foo(x: T, y: T); // error
+               ~~~
+!!! error TS2385: Overload signatures must all be public, private or protected.
+        private foo(x: any, y?: any) { }
+    
+        private bar(x: 'hi');
+        public bar(x: string); // error
+               ~~~
+!!! error TS2385: Overload signatures must all be public, private or protected.
+        private bar(x: T, y: T);
+        private bar(x: any, y?: any) { }
+    
+        private static foo(x: number);
+        public static foo(x: number, y: string); // error
+                      ~~~
+!!! error TS2385: Overload signatures must all be public, private or protected.
+        private static foo(x: any, y?: any) { }
+    
+        private static bar(x: 'hi');
+        public static bar(x: string); // error
+                      ~~~
+!!! error TS2385: Overload signatures must all be public, private or protected.
+        private static bar(x: number, y: string);
+        private static bar(x: any, y?: any) { }
+    }
+    
+    var c: C;
+    var r = c.foo(1); // error
+            ~~~~~
+!!! error TS2341: Property 'C.foo' is inaccessible.
+    
+    var d: D<number>;
+    var r2 = d.foo(2); // error
+             ~~~~~
 !!! error TS2341: Property 'D.foo' is inaccessible.