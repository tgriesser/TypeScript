--- conflicted
+++ resolved
@@ -1,35 +1,28 @@
-tests/cases/compiler/innerModExport1.ts(5,5): error TS2304: Cannot find name 'module'.
-tests/cases/compiler/innerModExport1.ts(5,12): error TS1005: ';' expected.
-<<<<<<< HEAD
-tests/cases/compiler/innerModExport1.ts(5,5): error TS2304: Cannot find name 'module'.
-=======
-tests/cases/compiler/innerModExport1.ts(7,9): error TS1129: Statement expected.
-tests/cases/compiler/innerModExport1.ts(14,5): error TS1148: Cannot compile external modules unless the '--module' flag is provided.
-tests/cases/compiler/innerModExport1.ts(17,1): error TS1128: Declaration or statement expected.
->>>>>>> 1776734e
-
-
-==== tests/cases/compiler/innerModExport1.ts (2 errors) ====
-    module Outer {
-    
-        // inner mod 1
-        var non_export_var: number;
-        module {
-        ~~~~~~
-!!! error TS2304: Cannot find name 'module'.
-               ~
-!!! error TS1005: ';' expected.
-            var non_export_var = 0;
-            export var export_var = 1;
-    
-            function NonExportFunc() { return 0; }
-    
-            export function ExportFunc() { return 0; }
-        }
-    
-        export var outer_var_export = 0;
-        export function outerFuncExport() { return 0; }
-    
-    }
-    
+tests/cases/compiler/innerModExport1.ts(5,5): error TS2304: Cannot find name 'module'.
+tests/cases/compiler/innerModExport1.ts(5,12): error TS1005: ';' expected.
+
+
+==== tests/cases/compiler/innerModExport1.ts (2 errors) ====
+    module Outer {
+    
+        // inner mod 1
+        var non_export_var: number;
+        module {
+        ~~~~~~
+!!! error TS2304: Cannot find name 'module'.
+               ~
+!!! error TS1005: ';' expected.
+            var non_export_var = 0;
+            export var export_var = 1;
+    
+            function NonExportFunc() { return 0; }
+    
+            export function ExportFunc() { return 0; }
+        }
+    
+        export var outer_var_export = 0;
+        export function outerFuncExport() { return 0; }
+    
+    }
+    
     Outer.ExportFunc();