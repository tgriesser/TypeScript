--- conflicted
+++ resolved
@@ -1,61 +1,43 @@
-=== tests/cases/compiler/specializationsShouldNotAffectEachOther.ts ===
-interface Series  {
->Series : Symbol(Series, Decl(specializationsShouldNotAffectEachOther.ts, 0, 0))
-
-    data: string[];
->data : Symbol(Series.data, Decl(specializationsShouldNotAffectEachOther.ts, 0, 19))
-}
-
-var series: Series;
->series : Symbol(series, Decl(specializationsShouldNotAffectEachOther.ts, 4, 3))
->Series : Symbol(Series, Decl(specializationsShouldNotAffectEachOther.ts, 0, 0))
-
-
-function foo() {
->foo : Symbol(foo, Decl(specializationsShouldNotAffectEachOther.ts, 4, 19))
-
-    var seriesExtent = (series) => null;
->seriesExtent : Symbol(seriesExtent, Decl(specializationsShouldNotAffectEachOther.ts, 9, 7))
->series : Symbol(series, Decl(specializationsShouldNotAffectEachOther.ts, 9, 24))
-
-    var series2: number[];
->series2 : Symbol(series2, Decl(specializationsShouldNotAffectEachOther.ts, 11, 7))
-
-    series2.map(seriesExtent);
-<<<<<<< HEAD
->series2.map : Symbol(Array.map, Decl(lib.d.ts, --, --), Decl(lib.d.ts, --, --), Decl(lib.d.ts, --, --), Decl(lib.d.ts, --, --), Decl(lib.d.ts, --, --))
->series2 : Symbol(series2, Decl(specializationsShouldNotAffectEachOther.ts, 11, 7))
->map : Symbol(Array.map, Decl(lib.d.ts, --, --), Decl(lib.d.ts, --, --), Decl(lib.d.ts, --, --), Decl(lib.d.ts, --, --), Decl(lib.d.ts, --, --))
->seriesExtent : Symbol(seriesExtent, Decl(specializationsShouldNotAffectEachOther.ts, 9, 7))
-=======
->series2.map : Symbol(Array.map, Decl(lib.d.ts, --, --), Decl(lib.d.ts, --, --), Decl(lib.d.ts, --, --), Decl(lib.d.ts, --, --), Decl(lib.d.ts, --, --), Decl(lib.d.ts, --, --), Decl(lib.d.ts, --, --), Decl(lib.d.ts, --, --), Decl(lib.d.ts, --, --), Decl(lib.d.ts, --, --), Decl(lib.d.ts, --, --), Decl(lib.d.ts, --, --), Decl(lib.d.ts, --, --), Decl(lib.d.ts, --, --), Decl(lib.d.ts, --, --))
->series2 : Symbol(series2, Decl(specializationsShouldNotAffectEachOther.ts, 12, 7))
->map : Symbol(Array.map, Decl(lib.d.ts, --, --), Decl(lib.d.ts, --, --), Decl(lib.d.ts, --, --), Decl(lib.d.ts, --, --), Decl(lib.d.ts, --, --), Decl(lib.d.ts, --, --), Decl(lib.d.ts, --, --), Decl(lib.d.ts, --, --), Decl(lib.d.ts, --, --), Decl(lib.d.ts, --, --), Decl(lib.d.ts, --, --), Decl(lib.d.ts, --, --), Decl(lib.d.ts, --, --), Decl(lib.d.ts, --, --), Decl(lib.d.ts, --, --))
->seriesExtent : Symbol(seriesExtent, Decl(specializationsShouldNotAffectEachOther.ts, 10, 7))
->>>>>>> 363c5144
-
-    return null;
-}
-
-
-var keyExtent2: any[] = series.data.map(function (d: string) { return d; });
-<<<<<<< HEAD
->keyExtent2 : Symbol(keyExtent2, Decl(specializationsShouldNotAffectEachOther.ts, 18, 3))
->series.data.map : Symbol(Array.map, Decl(lib.d.ts, --, --), Decl(lib.d.ts, --, --), Decl(lib.d.ts, --, --), Decl(lib.d.ts, --, --), Decl(lib.d.ts, --, --))
->series.data : Symbol(Series.data, Decl(specializationsShouldNotAffectEachOther.ts, 0, 19))
->series : Symbol(series, Decl(specializationsShouldNotAffectEachOther.ts, 4, 3))
->data : Symbol(Series.data, Decl(specializationsShouldNotAffectEachOther.ts, 0, 19))
->map : Symbol(Array.map, Decl(lib.d.ts, --, --), Decl(lib.d.ts, --, --), Decl(lib.d.ts, --, --), Decl(lib.d.ts, --, --), Decl(lib.d.ts, --, --))
->d : Symbol(d, Decl(specializationsShouldNotAffectEachOther.ts, 18, 50))
->d : Symbol(d, Decl(specializationsShouldNotAffectEachOther.ts, 18, 50))
-=======
->keyExtent2 : Symbol(keyExtent2, Decl(specializationsShouldNotAffectEachOther.ts, 19, 3))
->series.data.map : Symbol(Array.map, Decl(lib.d.ts, --, --), Decl(lib.d.ts, --, --), Decl(lib.d.ts, --, --), Decl(lib.d.ts, --, --), Decl(lib.d.ts, --, --), Decl(lib.d.ts, --, --), Decl(lib.d.ts, --, --), Decl(lib.d.ts, --, --), Decl(lib.d.ts, --, --), Decl(lib.d.ts, --, --), Decl(lib.d.ts, --, --), Decl(lib.d.ts, --, --), Decl(lib.d.ts, --, --), Decl(lib.d.ts, --, --), Decl(lib.d.ts, --, --))
->series.data : Symbol(Series.data, Decl(specializationsShouldNotAffectEachOther.ts, 1, 19))
->series : Symbol(series, Decl(specializationsShouldNotAffectEachOther.ts, 5, 3))
->data : Symbol(Series.data, Decl(specializationsShouldNotAffectEachOther.ts, 1, 19))
->map : Symbol(Array.map, Decl(lib.d.ts, --, --), Decl(lib.d.ts, --, --), Decl(lib.d.ts, --, --), Decl(lib.d.ts, --, --), Decl(lib.d.ts, --, --), Decl(lib.d.ts, --, --), Decl(lib.d.ts, --, --), Decl(lib.d.ts, --, --), Decl(lib.d.ts, --, --), Decl(lib.d.ts, --, --), Decl(lib.d.ts, --, --), Decl(lib.d.ts, --, --), Decl(lib.d.ts, --, --), Decl(lib.d.ts, --, --), Decl(lib.d.ts, --, --))
->d : Symbol(d, Decl(specializationsShouldNotAffectEachOther.ts, 19, 50))
->d : Symbol(d, Decl(specializationsShouldNotAffectEachOther.ts, 19, 50))
->>>>>>> 363c5144
-
+=== tests/cases/compiler/specializationsShouldNotAffectEachOther.ts ===
+interface Series  {
+>Series : Symbol(Series, Decl(specializationsShouldNotAffectEachOther.ts, 0, 0))
+
+    data: string[];
+>data : Symbol(Series.data, Decl(specializationsShouldNotAffectEachOther.ts, 0, 19))
+}
+
+var series: Series;
+>series : Symbol(series, Decl(specializationsShouldNotAffectEachOther.ts, 4, 3))
+>Series : Symbol(Series, Decl(specializationsShouldNotAffectEachOther.ts, 0, 0))
+
+
+function foo() {
+>foo : Symbol(foo, Decl(specializationsShouldNotAffectEachOther.ts, 4, 19))
+
+    var seriesExtent = (series) => null;
+>seriesExtent : Symbol(seriesExtent, Decl(specializationsShouldNotAffectEachOther.ts, 9, 7))
+>series : Symbol(series, Decl(specializationsShouldNotAffectEachOther.ts, 9, 24))
+
+    var series2: number[];
+>series2 : Symbol(series2, Decl(specializationsShouldNotAffectEachOther.ts, 11, 7))
+
+    series2.map(seriesExtent);
+>series2.map : Symbol(Array.map, Decl(lib.d.ts, --, --), Decl(lib.d.ts, --, --), Decl(lib.d.ts, --, --), Decl(lib.d.ts, --, --), Decl(lib.d.ts, --, --), Decl(lib.d.ts, --, --), Decl(lib.d.ts, --, --), Decl(lib.d.ts, --, --), Decl(lib.d.ts, --, --), Decl(lib.d.ts, --, --), Decl(lib.d.ts, --, --), Decl(lib.d.ts, --, --), Decl(lib.d.ts, --, --), Decl(lib.d.ts, --, --), Decl(lib.d.ts, --, --))
+>series2 : Symbol(series2, Decl(specializationsShouldNotAffectEachOther.ts, 11, 7))
+>map : Symbol(Array.map, Decl(lib.d.ts, --, --), Decl(lib.d.ts, --, --), Decl(lib.d.ts, --, --), Decl(lib.d.ts, --, --), Decl(lib.d.ts, --, --), Decl(lib.d.ts, --, --), Decl(lib.d.ts, --, --), Decl(lib.d.ts, --, --), Decl(lib.d.ts, --, --), Decl(lib.d.ts, --, --), Decl(lib.d.ts, --, --), Decl(lib.d.ts, --, --), Decl(lib.d.ts, --, --), Decl(lib.d.ts, --, --), Decl(lib.d.ts, --, --))
+>seriesExtent : Symbol(seriesExtent, Decl(specializationsShouldNotAffectEachOther.ts, 9, 7))
+
+    return null;
+}
+
+
+var keyExtent2: any[] = series.data.map(function (d: string) { return d; });
+>keyExtent2 : Symbol(keyExtent2, Decl(specializationsShouldNotAffectEachOther.ts, 18, 3))
+>series.data.map : Symbol(Array.map, Decl(lib.d.ts, --, --), Decl(lib.d.ts, --, --), Decl(lib.d.ts, --, --), Decl(lib.d.ts, --, --), Decl(lib.d.ts, --, --), Decl(lib.d.ts, --, --), Decl(lib.d.ts, --, --), Decl(lib.d.ts, --, --), Decl(lib.d.ts, --, --), Decl(lib.d.ts, --, --), Decl(lib.d.ts, --, --), Decl(lib.d.ts, --, --), Decl(lib.d.ts, --, --), Decl(lib.d.ts, --, --), Decl(lib.d.ts, --, --))
+>series.data : Symbol(Series.data, Decl(specializationsShouldNotAffectEachOther.ts, 0, 19))
+>series : Symbol(series, Decl(specializationsShouldNotAffectEachOther.ts, 4, 3))
+>data : Symbol(Series.data, Decl(specializationsShouldNotAffectEachOther.ts, 0, 19))
+>map : Symbol(Array.map, Decl(lib.d.ts, --, --), Decl(lib.d.ts, --, --), Decl(lib.d.ts, --, --), Decl(lib.d.ts, --, --), Decl(lib.d.ts, --, --), Decl(lib.d.ts, --, --), Decl(lib.d.ts, --, --), Decl(lib.d.ts, --, --), Decl(lib.d.ts, --, --), Decl(lib.d.ts, --, --), Decl(lib.d.ts, --, --), Decl(lib.d.ts, --, --), Decl(lib.d.ts, --, --), Decl(lib.d.ts, --, --), Decl(lib.d.ts, --, --))
+>d : Symbol(d, Decl(specializationsShouldNotAffectEachOther.ts, 18, 50))
+>d : Symbol(d, Decl(specializationsShouldNotAffectEachOther.ts, 18, 50))
+