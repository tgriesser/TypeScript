--- conflicted
+++ resolved
@@ -2825,20 +2825,8 @@
     }
     type FileWatcherCallback = (fileName: string, eventKind: FileWatcherEventKind) => void;
     type DirectoryWatcherCallback = (fileName: string) => void;
-<<<<<<< HEAD
-    /**
-     * Partial interface of the System thats needed to support the caching of directory structure
-     */
-    interface DirectoryStructureHost {
-=======
-    interface WatchedFile {
-        fileName: string;
-        callback: FileWatcherCallback;
-        mtime?: Date;
-    }
     interface System {
         args: string[];
->>>>>>> cc6d18e4
         newLine: string;
         useCaseSensitiveFileNames: boolean;
         write(s: string): void;
