tests/cases/compiler/propertyParameterWithQuestionMark.ts(6,5): error TS2322: Type '{}' is not assignable to type 'C':
  Property 'x' is missing in type '{}'.
tests/cases/compiler/propertyParameterWithQuestionMark.ts(8,1): error TS2322: Type '{ x?: any; }' is not assignable to type 'C':
  Required property 'x' cannot be reimplemented with optional property in '{ x?: any; }'.


==== tests/cases/compiler/propertyParameterWithQuestionMark.ts (2 errors) ====
    class C {
        constructor(public x?) { }
    }
    
    // x should not be an optional property
    var v: C = {}; // Should fail
        ~
!!! error TS2322: Type '{}' is not assignable to type 'C':
!!! error TS2322:   Property 'x' is missing in type '{}'.
    var v2: { x? }
    v = v2; // Should fail
    ~
<<<<<<< HEAD
!!! Type '{ x?: any; }' is not assignable to type 'C':
!!!   Property 'x' is optional in type '{ x?: any; }' but required in type 'C'.
=======
!!! error TS2322: Type '{ x?: any; }' is not assignable to type 'C':
!!! error TS2322:   Required property 'x' cannot be reimplemented with optional property in '{ x?: any; }'.
>>>>>>> d867cecf
    var v3: { x } = new C; // Should succeed<|MERGE_RESOLUTION|>--- conflicted
+++ resolved
@@ -1,27 +1,22 @@
-tests/cases/compiler/propertyParameterWithQuestionMark.ts(6,5): error TS2322: Type '{}' is not assignable to type 'C':
-  Property 'x' is missing in type '{}'.
-tests/cases/compiler/propertyParameterWithQuestionMark.ts(8,1): error TS2322: Type '{ x?: any; }' is not assignable to type 'C':
-  Required property 'x' cannot be reimplemented with optional property in '{ x?: any; }'.
-
-
-==== tests/cases/compiler/propertyParameterWithQuestionMark.ts (2 errors) ====
-    class C {
-        constructor(public x?) { }
-    }
-    
-    // x should not be an optional property
-    var v: C = {}; // Should fail
-        ~
-!!! error TS2322: Type '{}' is not assignable to type 'C':
-!!! error TS2322:   Property 'x' is missing in type '{}'.
-    var v2: { x? }
-    v = v2; // Should fail
-    ~
-<<<<<<< HEAD
-!!! Type '{ x?: any; }' is not assignable to type 'C':
-!!!   Property 'x' is optional in type '{ x?: any; }' but required in type 'C'.
-=======
-!!! error TS2322: Type '{ x?: any; }' is not assignable to type 'C':
-!!! error TS2322:   Required property 'x' cannot be reimplemented with optional property in '{ x?: any; }'.
->>>>>>> d867cecf
+tests/cases/compiler/propertyParameterWithQuestionMark.ts(6,5): error TS2322: Type '{}' is not assignable to type 'C':
+  Property 'x' is missing in type '{}'.
+tests/cases/compiler/propertyParameterWithQuestionMark.ts(8,1): error TS2322: Type '{ x?: any; }' is not assignable to type 'C':
+  Property 'x' is optional in type '{ x?: any; }' but required in type 'C'.
+
+
+==== tests/cases/compiler/propertyParameterWithQuestionMark.ts (2 errors) ====
+    class C {
+        constructor(public x?) { }
+    }
+    
+    // x should not be an optional property
+    var v: C = {}; // Should fail
+        ~
+!!! error TS2322: Type '{}' is not assignable to type 'C':
+!!! error TS2322:   Property 'x' is missing in type '{}'.
+    var v2: { x? }
+    v = v2; // Should fail
+    ~
+!!! error TS2322: Type '{ x?: any; }' is not assignable to type 'C':
+!!! error TS2322:   Property 'x' is optional in type '{ x?: any; }' but required in type 'C'.
     var v3: { x } = new C; // Should succeed