﻿/// <reference path="../../compiler/core.ts" />
/// <reference path="../../compiler/moduleNameResolver.ts" />
/// <reference path="../../services/jsTyping.ts"/>
/// <reference path="../types.d.ts"/>
/// <reference path="../shared.ts"/>

namespace ts.server.typingsInstaller {
    interface NpmConfig {
        devDependencies: MapLike<any>;
    }

    export interface Log {
        isEnabled(): boolean;
        writeLine(text: string): void;
    }

    const nullLog: Log = {
        isEnabled: () => false,
        writeLine: noop
    };

    function typingToFileName(cachePath: string, packageName: string, installTypingHost: InstallTypingHost, log: Log): string {
        try {
            const result = resolveModuleName(packageName, combinePaths(cachePath, "index.d.ts"), { moduleResolution: ModuleResolutionKind.NodeJs }, installTypingHost);
            return result.resolvedModule && result.resolvedModule.resolvedFileName;
        }
        catch (e) {
            if (log.isEnabled()) {
                log.writeLine(`Failed to resolve ${packageName} in folder '${cachePath}': ${(<Error>e).message}`);
            }
            return undefined;
        }
    }

    export enum PackageNameValidationResult {
        Ok,
        ScopedPackagesNotSupported,
        EmptyName,
        NameTooLong,
        NameStartsWithDot,
        NameStartsWithUnderscore,
        NameContainsNonURISafeCharacters
    }


    export const MaxPackageNameLength = 214;
    /**
     * Validates package name using rules defined at https://docs.npmjs.com/files/package.json
     */
    export function validatePackageName(packageName: string): PackageNameValidationResult {
        if (!packageName) {
            return PackageNameValidationResult.EmptyName;
        }
        if (packageName.length > MaxPackageNameLength) {
            return PackageNameValidationResult.NameTooLong;
        }
        if (packageName.charCodeAt(0) === CharacterCodes.dot) {
            return PackageNameValidationResult.NameStartsWithDot;
        }
        if (packageName.charCodeAt(0) === CharacterCodes._) {
            return PackageNameValidationResult.NameStartsWithUnderscore;
        }
        // check if name is scope package like: starts with @ and has one '/' in the middle
        // scoped packages are not currently supported
        // TODO: when support will be added we'll need to split and check both scope and package name
        if (/^@[^/]+\/[^/]+$/.test(packageName)) {
            return PackageNameValidationResult.ScopedPackagesNotSupported;
        }
        if (encodeURIComponent(packageName) !== packageName) {
            return PackageNameValidationResult.NameContainsNonURISafeCharacters;
        }
        return PackageNameValidationResult.Ok;
    }

    export type RequestCompletedAction = (success: boolean) => void;
    type PendingRequest = {
        requestId: number;
        args: string[];
        cwd: string;
        onRequestCompleted: RequestCompletedAction;
    };

    export abstract class TypingsInstaller {
        private readonly packageNameToTypingLocation: Map<string> = createMap<string>();
        private readonly missingTypingsSet: Map<true> = createMap<true>();
        private readonly knownCachesSet: Map<true> = createMap<true>();
        private readonly projectWatchers: Map<FileWatcher[]> = createMap<FileWatcher[]>();
        readonly pendingRunRequests: PendingRequest[] = [];

        private installRunCount = 1;
        private inFlightRequestCount = 0;

        abstract readonly typesRegistry: Map<void>;

        constructor(
            readonly installTypingHost: InstallTypingHost,
            readonly globalCachePath: string,
            readonly safeListPath: Path,
            readonly throttleLimit: number,
            readonly telemetryEnabled: boolean,
            protected readonly log = nullLog) {
            if (this.log.isEnabled()) {
                this.log.writeLine(`Global cache location '${globalCachePath}', safe file path '${safeListPath}'`);
            }
            this.processCacheLocation(this.globalCachePath);
        }

        closeProject(req: CloseProject) {
            this.closeWatchers(req.projectName);
        }

        private closeWatchers(projectName: string): void {
            if (this.log.isEnabled()) {
                this.log.writeLine(`Closing file watchers for project '${projectName}'`);
            }
            const watchers = this.projectWatchers[projectName];
            if (!watchers) {
                if (this.log.isEnabled()) {
                    this.log.writeLine(`No watchers are registered for project '${projectName}'`);
                }
                return;
            }
            for (const w of watchers) {
                w.close();
            }

            delete this.projectWatchers[projectName];

            if (this.log.isEnabled()) {
                this.log.writeLine(`Closing file watchers for project '${projectName}' - done.`);
            }
        }

        install(req: DiscoverTypings) {
            if (this.log.isEnabled()) {
                this.log.writeLine(`Got install request ${JSON.stringify(req)}`);
            }

            // load existing typing information from the cache
            if (req.cachePath) {
                if (this.log.isEnabled()) {
                    this.log.writeLine(`Request specifies cache path '${req.cachePath}', loading cached information...`);
                }
                this.processCacheLocation(req.cachePath);
            }

            const discoverTypingsResult = JsTyping.discoverTypings(
                this.installTypingHost,
                req.fileNames,
                req.projectRootPath,
                this.safeListPath,
                this.packageNameToTypingLocation,
                req.typingOptions,
                req.unresolvedImports);

            if (this.log.isEnabled()) {
                this.log.writeLine(`Finished typings discovery: ${JSON.stringify(discoverTypingsResult)}`);
            }

            // respond with whatever cached typings we have now
            this.sendResponse(this.createSetTypings(req, discoverTypingsResult.cachedTypingPaths));

            // start watching files
            this.watchFiles(req.projectName, discoverTypingsResult.filesToWatch);

            // install typings
            if (discoverTypingsResult.newTypingNames.length) {
                this.installTypings(req, req.cachePath || this.globalCachePath, discoverTypingsResult.cachedTypingPaths, discoverTypingsResult.newTypingNames);
            }
            else {
                if (this.log.isEnabled()) {
                    this.log.writeLine(`No new typings were requested as a result of typings discovery`);
                }
            }
        }

        private processCacheLocation(cacheLocation: string) {
            if (this.log.isEnabled()) {
                this.log.writeLine(`Processing cache location '${cacheLocation}'`);
            }
            if (this.knownCachesSet[cacheLocation]) {
                if (this.log.isEnabled()) {
                    this.log.writeLine(`Cache location was already processed...`);
                }
                return;
            }
            const packageJson = combinePaths(cacheLocation, "package.json");
            if (this.log.isEnabled()) {
                this.log.writeLine(`Trying to find '${packageJson}'...`);
            }
            if (this.installTypingHost.fileExists(packageJson)) {
                const npmConfig = <NpmConfig>JSON.parse(this.installTypingHost.readFile(packageJson));
                if (this.log.isEnabled()) {
                    this.log.writeLine(`Loaded content of '${packageJson}': ${JSON.stringify(npmConfig)}`);
                }
                if (npmConfig.devDependencies) {
                    for (const key in npmConfig.devDependencies) {
                        // key is @types/<package name>
                        const packageName = getBaseFileName(key);
                        if (!packageName) {
                            continue;
                        }
                        const typingFile = typingToFileName(cacheLocation, packageName, this.installTypingHost, this.log);
                        if (!typingFile) {
                            this.missingTypingsSet[packageName] = true;
                            continue;
                        }
                        const existingTypingFile = this.packageNameToTypingLocation[packageName];
                        if (existingTypingFile === typingFile) {
                            continue;
                        }
                        if (existingTypingFile) {
                            if (this.log.isEnabled()) {
                                this.log.writeLine(`New typing for package ${packageName} from '${typingFile}' conflicts with existing typing file '${existingTypingFile}'`);
                            }
                        }
                        if (this.log.isEnabled()) {
                            this.log.writeLine(`Adding entry into typings cache: '${packageName}' => '${typingFile}'`);
                        }
                        this.packageNameToTypingLocation[packageName] = typingFile;
                    }
                }
            }
            if (this.log.isEnabled()) {
                this.log.writeLine(`Finished processing cache location '${cacheLocation}'`);
            }
            this.knownCachesSet[cacheLocation] = true;
        }

        private filterAndMapToScopedName(typingsToInstall: string[]) {
            if (typingsToInstall.length === 0) {
                return typingsToInstall;
            }
            const result: string[] = [];
            for (const typing of typingsToInstall) {
                if (this.missingTypingsSet[typing] || this.packageNameToTypingLocation[typing]) {
                    continue;
                }
                const validationResult = validatePackageName(typing);
                if (validationResult === PackageNameValidationResult.Ok) {
                    if (typing in this.typesRegistry) {
<<<<<<< HEAD
                        result.push(`@types/${typing}`);
=======
                        result.push(typing);
>>>>>>> c90a40c5
                    }
                    else {
                        if (this.log.isEnabled()) {
                            this.log.writeLine(`Entry for package '${typing}' does not exist in local types registry - skipping...`);
                        }
                    }
                }
                else {
                    // add typing name to missing set so we won't process it again
                    this.missingTypingsSet[typing] = true;
                    if (this.log.isEnabled()) {
                        switch (validationResult) {
                            case PackageNameValidationResult.EmptyName:
                                this.log.writeLine(`Package name '${typing}' cannot be empty`);
                                break;
                            case PackageNameValidationResult.NameTooLong:
                                this.log.writeLine(`Package name '${typing}' should be less than ${MaxPackageNameLength} characters`);
                                break;
                            case PackageNameValidationResult.NameStartsWithDot:
                                this.log.writeLine(`Package name '${typing}' cannot start with '.'`);
                                break;
                            case PackageNameValidationResult.NameStartsWithUnderscore:
                                this.log.writeLine(`Package name '${typing}' cannot start with '_'`);
                                break;
                            case PackageNameValidationResult.ScopedPackagesNotSupported:
                                this.log.writeLine(`Package '${typing}' is scoped and currently is not supported`);
                                break;
                            case PackageNameValidationResult.NameContainsNonURISafeCharacters:
                                this.log.writeLine(`Package name '${typing}' contains non URI safe characters`);
                                break;
                        }
                    }
                }
            }
            return result;
        }

        protected ensurePackageDirectoryExists(directory: string) {
            const npmConfigPath = combinePaths(directory, "package.json");
            if (this.log.isEnabled()) {
                this.log.writeLine(`Npm config file: ${npmConfigPath}`);
            }
            if (!this.installTypingHost.fileExists(npmConfigPath)) {
                if (this.log.isEnabled()) {
                    this.log.writeLine(`Npm config file: '${npmConfigPath}' is missing, creating new one...`);
                }
                this.ensureDirectoryExists(directory, this.installTypingHost);
                this.installTypingHost.writeFile(npmConfigPath, "{}");
            }
        }

        private installTypings(req: DiscoverTypings, cachePath: string, currentlyCachedTypings: string[], typingsToInstall: string[]) {
            if (this.log.isEnabled()) {
                this.log.writeLine(`Installing typings ${JSON.stringify(typingsToInstall)}`);
            }
<<<<<<< HEAD
            const scopedTypings = this.filterAndMapToScopedName(typingsToInstall);
=======
            const filteredTypings = this.filterTypings(typingsToInstall);
            const scopedTypings = filteredTypings.map(x => `@types/${x}`);
>>>>>>> c90a40c5
            if (scopedTypings.length === 0) {
                if (this.log.isEnabled()) {
                    this.log.writeLine(`All typings are known to be missing or invalid - no need to go any further`);
                }
                return;
            }

            this.ensurePackageDirectoryExists(cachePath);

            const requestId = this.installRunCount;
            this.installRunCount++;

            this.installTypingsAsync(requestId, scopedTypings, cachePath, ok => {
                if (this.telemetryEnabled) {
                    this.sendResponse(<TypingsInstallEvent>{
                        kind: EventInstall,
<<<<<<< HEAD
                        packagesToInstall: scopedTypings
=======
                        packagesToInstall: scopedTypings,
                        installSuccess: ok,
                        typingsInstallerVersion: ts.version // qualified explicitly to prevent occasional shadowing
>>>>>>> c90a40c5
                    });
                }

                if (!ok) {
<<<<<<< HEAD
=======
                    if (this.log.isEnabled()) {
                        this.log.writeLine(`install request failed, marking packages as missing to prevent repeated requests: ${JSON.stringify(filteredTypings)}`);
                    }
                    for (const typing of filteredTypings) {
                        this.missingTypingsSet[typing] = true;
                    }
>>>>>>> c90a40c5
                    return;
                }

                // TODO: watch project directory
                if (this.log.isEnabled()) {
<<<<<<< HEAD
                    this.log.writeLine(`Requested to install typings ${JSON.stringify(scopedTypings)}, installed typings ${JSON.stringify(scopedTypings)}`);
                }
                const installedTypingFiles: string[] = [];
                for (const t of scopedTypings) {
                    const packageName = getBaseFileName(t);
                    if (!packageName) {
                        continue;
                    }
                    const typingFile = typingToFileName(cachePath, packageName, this.installTypingHost);
=======
                    this.log.writeLine(`Installed typings ${JSON.stringify(scopedTypings)}`);
                }
                const installedTypingFiles: string[] = [];
                for (const packageName of filteredTypings) {
                    const typingFile = typingToFileName(cachePath, packageName, this.installTypingHost, this.log);
>>>>>>> c90a40c5
                    if (!typingFile) {
                        this.missingTypingsSet[packageName] = true;
                        continue;
                    }
                    if (!this.packageNameToTypingLocation[packageName]) {
                        this.packageNameToTypingLocation[packageName] = typingFile;
                    }
                    installedTypingFiles.push(typingFile);
                }
                if (this.log.isEnabled()) {
                    this.log.writeLine(`Installed typing files ${JSON.stringify(installedTypingFiles)}`);
                }

                this.sendResponse(this.createSetTypings(req, currentlyCachedTypings.concat(installedTypingFiles)));
            });
        }

        private ensureDirectoryExists(directory: string, host: InstallTypingHost): void {
            const directoryName = getDirectoryPath(directory);
            if (!host.directoryExists(directoryName)) {
                this.ensureDirectoryExists(directoryName, host);
            }
            if (!host.directoryExists(directory)) {
                host.createDirectory(directory);
            }
        }

        private watchFiles(projectName: string, files: string[]) {
            if (!files.length) {
                return;
            }
            // shut down existing watchers
            this.closeWatchers(projectName);

            // handler should be invoked once for the entire set of files since it will trigger full rediscovery of typings
            let isInvoked = false;
            const watchers: FileWatcher[] = [];
            for (const file of files) {
                const w = this.installTypingHost.watchFile(file, f => {
                    if (this.log.isEnabled()) {
                        this.log.writeLine(`Got FS notification for ${f}, handler is already invoked '${isInvoked}'`);
                    }
                    if (!isInvoked) {
                        this.sendResponse({ projectName: projectName, kind: server.ActionInvalidate });
                        isInvoked = true;
                    }
                }, /*pollingInterval*/ 2000);
                watchers.push(w);
            }
            this.projectWatchers[projectName] = watchers;
        }

        private createSetTypings(request: DiscoverTypings, typings: string[]): SetTypings {
            return {
                projectName: request.projectName,
                typingOptions: request.typingOptions,
                compilerOptions: request.compilerOptions,
                typings,
                unresolvedImports: request.unresolvedImports,
                kind: ActionSet
            };
        }

        private installTypingsAsync(requestId: number, args: string[], cwd: string, onRequestCompleted: RequestCompletedAction): void {
            this.pendingRunRequests.unshift({ requestId, args, cwd, onRequestCompleted });
            this.executeWithThrottling();
        }

        private executeWithThrottling() {
            while (this.inFlightRequestCount < this.throttleLimit && this.pendingRunRequests.length) {
                this.inFlightRequestCount++;
                const request = this.pendingRunRequests.pop();
                this.installWorker(request.requestId, request.args, request.cwd, ok => {
                    this.inFlightRequestCount--;
                    request.onRequestCompleted(ok);
                    this.executeWithThrottling();
                });
            }
        }

        protected abstract installWorker(requestId: number, args: string[], cwd: string, onRequestCompleted: RequestCompletedAction): void;
        protected abstract sendResponse(response: SetTypings | InvalidateCachedTypings | TypingsInstallEvent): void;
    }
}<|MERGE_RESOLUTION|>--- conflicted
+++ resolved
@@ -1,449 +1,422 @@
-﻿/// <reference path="../../compiler/core.ts" />
-/// <reference path="../../compiler/moduleNameResolver.ts" />
-/// <reference path="../../services/jsTyping.ts"/>
-/// <reference path="../types.d.ts"/>
-/// <reference path="../shared.ts"/>
-
-namespace ts.server.typingsInstaller {
-    interface NpmConfig {
-        devDependencies: MapLike<any>;
-    }
-
-    export interface Log {
-        isEnabled(): boolean;
-        writeLine(text: string): void;
-    }
-
-    const nullLog: Log = {
-        isEnabled: () => false,
-        writeLine: noop
-    };
-
-    function typingToFileName(cachePath: string, packageName: string, installTypingHost: InstallTypingHost, log: Log): string {
-        try {
-            const result = resolveModuleName(packageName, combinePaths(cachePath, "index.d.ts"), { moduleResolution: ModuleResolutionKind.NodeJs }, installTypingHost);
-            return result.resolvedModule && result.resolvedModule.resolvedFileName;
-        }
-        catch (e) {
-            if (log.isEnabled()) {
-                log.writeLine(`Failed to resolve ${packageName} in folder '${cachePath}': ${(<Error>e).message}`);
-            }
-            return undefined;
-        }
-    }
-
-    export enum PackageNameValidationResult {
-        Ok,
-        ScopedPackagesNotSupported,
-        EmptyName,
-        NameTooLong,
-        NameStartsWithDot,
-        NameStartsWithUnderscore,
-        NameContainsNonURISafeCharacters
-    }
-
-
-    export const MaxPackageNameLength = 214;
-    /**
-     * Validates package name using rules defined at https://docs.npmjs.com/files/package.json
-     */
-    export function validatePackageName(packageName: string): PackageNameValidationResult {
-        if (!packageName) {
-            return PackageNameValidationResult.EmptyName;
-        }
-        if (packageName.length > MaxPackageNameLength) {
-            return PackageNameValidationResult.NameTooLong;
-        }
-        if (packageName.charCodeAt(0) === CharacterCodes.dot) {
-            return PackageNameValidationResult.NameStartsWithDot;
-        }
-        if (packageName.charCodeAt(0) === CharacterCodes._) {
-            return PackageNameValidationResult.NameStartsWithUnderscore;
-        }
-        // check if name is scope package like: starts with @ and has one '/' in the middle
-        // scoped packages are not currently supported
-        // TODO: when support will be added we'll need to split and check both scope and package name
-        if (/^@[^/]+\/[^/]+$/.test(packageName)) {
-            return PackageNameValidationResult.ScopedPackagesNotSupported;
-        }
-        if (encodeURIComponent(packageName) !== packageName) {
-            return PackageNameValidationResult.NameContainsNonURISafeCharacters;
-        }
-        return PackageNameValidationResult.Ok;
-    }
-
-    export type RequestCompletedAction = (success: boolean) => void;
-    type PendingRequest = {
-        requestId: number;
-        args: string[];
-        cwd: string;
-        onRequestCompleted: RequestCompletedAction;
-    };
-
-    export abstract class TypingsInstaller {
-        private readonly packageNameToTypingLocation: Map<string> = createMap<string>();
-        private readonly missingTypingsSet: Map<true> = createMap<true>();
-        private readonly knownCachesSet: Map<true> = createMap<true>();
-        private readonly projectWatchers: Map<FileWatcher[]> = createMap<FileWatcher[]>();
-        readonly pendingRunRequests: PendingRequest[] = [];
-
-        private installRunCount = 1;
-        private inFlightRequestCount = 0;
-
-        abstract readonly typesRegistry: Map<void>;
-
-        constructor(
-            readonly installTypingHost: InstallTypingHost,
-            readonly globalCachePath: string,
-            readonly safeListPath: Path,
-            readonly throttleLimit: number,
-            readonly telemetryEnabled: boolean,
-            protected readonly log = nullLog) {
-            if (this.log.isEnabled()) {
-                this.log.writeLine(`Global cache location '${globalCachePath}', safe file path '${safeListPath}'`);
-            }
-            this.processCacheLocation(this.globalCachePath);
-        }
-
-        closeProject(req: CloseProject) {
-            this.closeWatchers(req.projectName);
-        }
-
-        private closeWatchers(projectName: string): void {
-            if (this.log.isEnabled()) {
-                this.log.writeLine(`Closing file watchers for project '${projectName}'`);
-            }
-            const watchers = this.projectWatchers[projectName];
-            if (!watchers) {
-                if (this.log.isEnabled()) {
-                    this.log.writeLine(`No watchers are registered for project '${projectName}'`);
-                }
-                return;
-            }
-            for (const w of watchers) {
-                w.close();
-            }
-
-            delete this.projectWatchers[projectName];
-
-            if (this.log.isEnabled()) {
-                this.log.writeLine(`Closing file watchers for project '${projectName}' - done.`);
-            }
-        }
-
-        install(req: DiscoverTypings) {
-            if (this.log.isEnabled()) {
-                this.log.writeLine(`Got install request ${JSON.stringify(req)}`);
-            }
-
-            // load existing typing information from the cache
-            if (req.cachePath) {
-                if (this.log.isEnabled()) {
-                    this.log.writeLine(`Request specifies cache path '${req.cachePath}', loading cached information...`);
-                }
-                this.processCacheLocation(req.cachePath);
-            }
-
-            const discoverTypingsResult = JsTyping.discoverTypings(
-                this.installTypingHost,
-                req.fileNames,
-                req.projectRootPath,
-                this.safeListPath,
-                this.packageNameToTypingLocation,
-                req.typingOptions,
-                req.unresolvedImports);
-
-            if (this.log.isEnabled()) {
-                this.log.writeLine(`Finished typings discovery: ${JSON.stringify(discoverTypingsResult)}`);
-            }
-
-            // respond with whatever cached typings we have now
-            this.sendResponse(this.createSetTypings(req, discoverTypingsResult.cachedTypingPaths));
-
-            // start watching files
-            this.watchFiles(req.projectName, discoverTypingsResult.filesToWatch);
-
-            // install typings
-            if (discoverTypingsResult.newTypingNames.length) {
-                this.installTypings(req, req.cachePath || this.globalCachePath, discoverTypingsResult.cachedTypingPaths, discoverTypingsResult.newTypingNames);
-            }
-            else {
-                if (this.log.isEnabled()) {
-                    this.log.writeLine(`No new typings were requested as a result of typings discovery`);
-                }
-            }
-        }
-
-        private processCacheLocation(cacheLocation: string) {
-            if (this.log.isEnabled()) {
-                this.log.writeLine(`Processing cache location '${cacheLocation}'`);
-            }
-            if (this.knownCachesSet[cacheLocation]) {
-                if (this.log.isEnabled()) {
-                    this.log.writeLine(`Cache location was already processed...`);
-                }
-                return;
-            }
-            const packageJson = combinePaths(cacheLocation, "package.json");
-            if (this.log.isEnabled()) {
-                this.log.writeLine(`Trying to find '${packageJson}'...`);
-            }
-            if (this.installTypingHost.fileExists(packageJson)) {
-                const npmConfig = <NpmConfig>JSON.parse(this.installTypingHost.readFile(packageJson));
-                if (this.log.isEnabled()) {
-                    this.log.writeLine(`Loaded content of '${packageJson}': ${JSON.stringify(npmConfig)}`);
-                }
-                if (npmConfig.devDependencies) {
-                    for (const key in npmConfig.devDependencies) {
-                        // key is @types/<package name>
-                        const packageName = getBaseFileName(key);
-                        if (!packageName) {
-                            continue;
-                        }
-                        const typingFile = typingToFileName(cacheLocation, packageName, this.installTypingHost, this.log);
-                        if (!typingFile) {
-                            this.missingTypingsSet[packageName] = true;
-                            continue;
-                        }
-                        const existingTypingFile = this.packageNameToTypingLocation[packageName];
-                        if (existingTypingFile === typingFile) {
-                            continue;
-                        }
-                        if (existingTypingFile) {
-                            if (this.log.isEnabled()) {
-                                this.log.writeLine(`New typing for package ${packageName} from '${typingFile}' conflicts with existing typing file '${existingTypingFile}'`);
-                            }
-                        }
-                        if (this.log.isEnabled()) {
-                            this.log.writeLine(`Adding entry into typings cache: '${packageName}' => '${typingFile}'`);
-                        }
-                        this.packageNameToTypingLocation[packageName] = typingFile;
-                    }
-                }
-            }
-            if (this.log.isEnabled()) {
-                this.log.writeLine(`Finished processing cache location '${cacheLocation}'`);
-            }
-            this.knownCachesSet[cacheLocation] = true;
-        }
-
-        private filterAndMapToScopedName(typingsToInstall: string[]) {
-            if (typingsToInstall.length === 0) {
-                return typingsToInstall;
-            }
-            const result: string[] = [];
-            for (const typing of typingsToInstall) {
-                if (this.missingTypingsSet[typing] || this.packageNameToTypingLocation[typing]) {
-                    continue;
-                }
-                const validationResult = validatePackageName(typing);
-                if (validationResult === PackageNameValidationResult.Ok) {
-                    if (typing in this.typesRegistry) {
-<<<<<<< HEAD
-                        result.push(`@types/${typing}`);
-=======
-                        result.push(typing);
->>>>>>> c90a40c5
-                    }
-                    else {
-                        if (this.log.isEnabled()) {
-                            this.log.writeLine(`Entry for package '${typing}' does not exist in local types registry - skipping...`);
-                        }
-                    }
-                }
-                else {
-                    // add typing name to missing set so we won't process it again
-                    this.missingTypingsSet[typing] = true;
-                    if (this.log.isEnabled()) {
-                        switch (validationResult) {
-                            case PackageNameValidationResult.EmptyName:
-                                this.log.writeLine(`Package name '${typing}' cannot be empty`);
-                                break;
-                            case PackageNameValidationResult.NameTooLong:
-                                this.log.writeLine(`Package name '${typing}' should be less than ${MaxPackageNameLength} characters`);
-                                break;
-                            case PackageNameValidationResult.NameStartsWithDot:
-                                this.log.writeLine(`Package name '${typing}' cannot start with '.'`);
-                                break;
-                            case PackageNameValidationResult.NameStartsWithUnderscore:
-                                this.log.writeLine(`Package name '${typing}' cannot start with '_'`);
-                                break;
-                            case PackageNameValidationResult.ScopedPackagesNotSupported:
-                                this.log.writeLine(`Package '${typing}' is scoped and currently is not supported`);
-                                break;
-                            case PackageNameValidationResult.NameContainsNonURISafeCharacters:
-                                this.log.writeLine(`Package name '${typing}' contains non URI safe characters`);
-                                break;
-                        }
-                    }
-                }
-            }
-            return result;
-        }
-
-        protected ensurePackageDirectoryExists(directory: string) {
-            const npmConfigPath = combinePaths(directory, "package.json");
-            if (this.log.isEnabled()) {
-                this.log.writeLine(`Npm config file: ${npmConfigPath}`);
-            }
-            if (!this.installTypingHost.fileExists(npmConfigPath)) {
-                if (this.log.isEnabled()) {
-                    this.log.writeLine(`Npm config file: '${npmConfigPath}' is missing, creating new one...`);
-                }
-                this.ensureDirectoryExists(directory, this.installTypingHost);
-                this.installTypingHost.writeFile(npmConfigPath, "{}");
-            }
-        }
-
-        private installTypings(req: DiscoverTypings, cachePath: string, currentlyCachedTypings: string[], typingsToInstall: string[]) {
-            if (this.log.isEnabled()) {
-                this.log.writeLine(`Installing typings ${JSON.stringify(typingsToInstall)}`);
-            }
-<<<<<<< HEAD
-            const scopedTypings = this.filterAndMapToScopedName(typingsToInstall);
-=======
-            const filteredTypings = this.filterTypings(typingsToInstall);
-            const scopedTypings = filteredTypings.map(x => `@types/${x}`);
->>>>>>> c90a40c5
-            if (scopedTypings.length === 0) {
-                if (this.log.isEnabled()) {
-                    this.log.writeLine(`All typings are known to be missing or invalid - no need to go any further`);
-                }
-                return;
-            }
-
-            this.ensurePackageDirectoryExists(cachePath);
-
-            const requestId = this.installRunCount;
-            this.installRunCount++;
-
-            this.installTypingsAsync(requestId, scopedTypings, cachePath, ok => {
-                if (this.telemetryEnabled) {
-                    this.sendResponse(<TypingsInstallEvent>{
-                        kind: EventInstall,
-<<<<<<< HEAD
-                        packagesToInstall: scopedTypings
-=======
-                        packagesToInstall: scopedTypings,
-                        installSuccess: ok,
-                        typingsInstallerVersion: ts.version // qualified explicitly to prevent occasional shadowing
->>>>>>> c90a40c5
-                    });
-                }
-
-                if (!ok) {
-<<<<<<< HEAD
-=======
-                    if (this.log.isEnabled()) {
-                        this.log.writeLine(`install request failed, marking packages as missing to prevent repeated requests: ${JSON.stringify(filteredTypings)}`);
-                    }
-                    for (const typing of filteredTypings) {
-                        this.missingTypingsSet[typing] = true;
-                    }
->>>>>>> c90a40c5
-                    return;
-                }
-
-                // TODO: watch project directory
-                if (this.log.isEnabled()) {
-<<<<<<< HEAD
-                    this.log.writeLine(`Requested to install typings ${JSON.stringify(scopedTypings)}, installed typings ${JSON.stringify(scopedTypings)}`);
-                }
-                const installedTypingFiles: string[] = [];
-                for (const t of scopedTypings) {
-                    const packageName = getBaseFileName(t);
-                    if (!packageName) {
-                        continue;
-                    }
-                    const typingFile = typingToFileName(cachePath, packageName, this.installTypingHost);
-=======
-                    this.log.writeLine(`Installed typings ${JSON.stringify(scopedTypings)}`);
-                }
-                const installedTypingFiles: string[] = [];
-                for (const packageName of filteredTypings) {
-                    const typingFile = typingToFileName(cachePath, packageName, this.installTypingHost, this.log);
->>>>>>> c90a40c5
-                    if (!typingFile) {
-                        this.missingTypingsSet[packageName] = true;
-                        continue;
-                    }
-                    if (!this.packageNameToTypingLocation[packageName]) {
-                        this.packageNameToTypingLocation[packageName] = typingFile;
-                    }
-                    installedTypingFiles.push(typingFile);
-                }
-                if (this.log.isEnabled()) {
-                    this.log.writeLine(`Installed typing files ${JSON.stringify(installedTypingFiles)}`);
-                }
-
-                this.sendResponse(this.createSetTypings(req, currentlyCachedTypings.concat(installedTypingFiles)));
-            });
-        }
-
-        private ensureDirectoryExists(directory: string, host: InstallTypingHost): void {
-            const directoryName = getDirectoryPath(directory);
-            if (!host.directoryExists(directoryName)) {
-                this.ensureDirectoryExists(directoryName, host);
-            }
-            if (!host.directoryExists(directory)) {
-                host.createDirectory(directory);
-            }
-        }
-
-        private watchFiles(projectName: string, files: string[]) {
-            if (!files.length) {
-                return;
-            }
-            // shut down existing watchers
-            this.closeWatchers(projectName);
-
-            // handler should be invoked once for the entire set of files since it will trigger full rediscovery of typings
-            let isInvoked = false;
-            const watchers: FileWatcher[] = [];
-            for (const file of files) {
-                const w = this.installTypingHost.watchFile(file, f => {
-                    if (this.log.isEnabled()) {
-                        this.log.writeLine(`Got FS notification for ${f}, handler is already invoked '${isInvoked}'`);
-                    }
-                    if (!isInvoked) {
-                        this.sendResponse({ projectName: projectName, kind: server.ActionInvalidate });
-                        isInvoked = true;
-                    }
-                }, /*pollingInterval*/ 2000);
-                watchers.push(w);
-            }
-            this.projectWatchers[projectName] = watchers;
-        }
-
-        private createSetTypings(request: DiscoverTypings, typings: string[]): SetTypings {
-            return {
-                projectName: request.projectName,
-                typingOptions: request.typingOptions,
-                compilerOptions: request.compilerOptions,
-                typings,
-                unresolvedImports: request.unresolvedImports,
-                kind: ActionSet
-            };
-        }
-
-        private installTypingsAsync(requestId: number, args: string[], cwd: string, onRequestCompleted: RequestCompletedAction): void {
-            this.pendingRunRequests.unshift({ requestId, args, cwd, onRequestCompleted });
-            this.executeWithThrottling();
-        }
-
-        private executeWithThrottling() {
-            while (this.inFlightRequestCount < this.throttleLimit && this.pendingRunRequests.length) {
-                this.inFlightRequestCount++;
-                const request = this.pendingRunRequests.pop();
-                this.installWorker(request.requestId, request.args, request.cwd, ok => {
-                    this.inFlightRequestCount--;
-                    request.onRequestCompleted(ok);
-                    this.executeWithThrottling();
-                });
-            }
-        }
-
-        protected abstract installWorker(requestId: number, args: string[], cwd: string, onRequestCompleted: RequestCompletedAction): void;
-        protected abstract sendResponse(response: SetTypings | InvalidateCachedTypings | TypingsInstallEvent): void;
-    }
+﻿/// <reference path="../../compiler/core.ts" />
+/// <reference path="../../compiler/moduleNameResolver.ts" />
+/// <reference path="../../services/jsTyping.ts"/>
+/// <reference path="../types.d.ts"/>
+/// <reference path="../shared.ts"/>
+
+namespace ts.server.typingsInstaller {
+    interface NpmConfig {
+        devDependencies: MapLike<any>;
+    }
+
+    export interface Log {
+        isEnabled(): boolean;
+        writeLine(text: string): void;
+    }
+
+    const nullLog: Log = {
+        isEnabled: () => false,
+        writeLine: noop
+    };
+
+    function typingToFileName(cachePath: string, packageName: string, installTypingHost: InstallTypingHost, log: Log): string {
+        try {
+            const result = resolveModuleName(packageName, combinePaths(cachePath, "index.d.ts"), { moduleResolution: ModuleResolutionKind.NodeJs }, installTypingHost);
+            return result.resolvedModule && result.resolvedModule.resolvedFileName;
+        }
+        catch (e) {
+            if (log.isEnabled()) {
+                log.writeLine(`Failed to resolve ${packageName} in folder '${cachePath}': ${(<Error>e).message}`);
+            }
+            return undefined;
+        }
+    }
+
+    export enum PackageNameValidationResult {
+        Ok,
+        ScopedPackagesNotSupported,
+        EmptyName,
+        NameTooLong,
+        NameStartsWithDot,
+        NameStartsWithUnderscore,
+        NameContainsNonURISafeCharacters
+    }
+
+
+    export const MaxPackageNameLength = 214;
+    /**
+     * Validates package name using rules defined at https://docs.npmjs.com/files/package.json
+     */
+    export function validatePackageName(packageName: string): PackageNameValidationResult {
+        if (!packageName) {
+            return PackageNameValidationResult.EmptyName;
+        }
+        if (packageName.length > MaxPackageNameLength) {
+            return PackageNameValidationResult.NameTooLong;
+        }
+        if (packageName.charCodeAt(0) === CharacterCodes.dot) {
+            return PackageNameValidationResult.NameStartsWithDot;
+        }
+        if (packageName.charCodeAt(0) === CharacterCodes._) {
+            return PackageNameValidationResult.NameStartsWithUnderscore;
+        }
+        // check if name is scope package like: starts with @ and has one '/' in the middle
+        // scoped packages are not currently supported
+        // TODO: when support will be added we'll need to split and check both scope and package name
+        if (/^@[^/]+\/[^/]+$/.test(packageName)) {
+            return PackageNameValidationResult.ScopedPackagesNotSupported;
+        }
+        if (encodeURIComponent(packageName) !== packageName) {
+            return PackageNameValidationResult.NameContainsNonURISafeCharacters;
+        }
+        return PackageNameValidationResult.Ok;
+    }
+
+    export type RequestCompletedAction = (success: boolean) => void;
+    type PendingRequest = {
+        requestId: number;
+        args: string[];
+        cwd: string;
+        onRequestCompleted: RequestCompletedAction;
+    };
+
+    export abstract class TypingsInstaller {
+        private readonly packageNameToTypingLocation: Map<string> = createMap<string>();
+        private readonly missingTypingsSet: Map<true> = createMap<true>();
+        private readonly knownCachesSet: Map<true> = createMap<true>();
+        private readonly projectWatchers: Map<FileWatcher[]> = createMap<FileWatcher[]>();
+        readonly pendingRunRequests: PendingRequest[] = [];
+
+        private installRunCount = 1;
+        private inFlightRequestCount = 0;
+
+        abstract readonly typesRegistry: Map<void>;
+
+        constructor(
+            readonly installTypingHost: InstallTypingHost,
+            readonly globalCachePath: string,
+            readonly safeListPath: Path,
+            readonly throttleLimit: number,
+            readonly telemetryEnabled: boolean,
+            protected readonly log = nullLog) {
+            if (this.log.isEnabled()) {
+                this.log.writeLine(`Global cache location '${globalCachePath}', safe file path '${safeListPath}'`);
+            }
+            this.processCacheLocation(this.globalCachePath);
+        }
+
+        closeProject(req: CloseProject) {
+            this.closeWatchers(req.projectName);
+        }
+
+        private closeWatchers(projectName: string): void {
+            if (this.log.isEnabled()) {
+                this.log.writeLine(`Closing file watchers for project '${projectName}'`);
+            }
+            const watchers = this.projectWatchers[projectName];
+            if (!watchers) {
+                if (this.log.isEnabled()) {
+                    this.log.writeLine(`No watchers are registered for project '${projectName}'`);
+                }
+                return;
+            }
+            for (const w of watchers) {
+                w.close();
+            }
+
+            delete this.projectWatchers[projectName];
+
+            if (this.log.isEnabled()) {
+                this.log.writeLine(`Closing file watchers for project '${projectName}' - done.`);
+            }
+        }
+
+        install(req: DiscoverTypings) {
+            if (this.log.isEnabled()) {
+                this.log.writeLine(`Got install request ${JSON.stringify(req)}`);
+            }
+
+            // load existing typing information from the cache
+            if (req.cachePath) {
+                if (this.log.isEnabled()) {
+                    this.log.writeLine(`Request specifies cache path '${req.cachePath}', loading cached information...`);
+                }
+                this.processCacheLocation(req.cachePath);
+            }
+
+            const discoverTypingsResult = JsTyping.discoverTypings(
+                this.installTypingHost,
+                req.fileNames,
+                req.projectRootPath,
+                this.safeListPath,
+                this.packageNameToTypingLocation,
+                req.typingOptions,
+                req.unresolvedImports);
+
+            if (this.log.isEnabled()) {
+                this.log.writeLine(`Finished typings discovery: ${JSON.stringify(discoverTypingsResult)}`);
+            }
+
+            // respond with whatever cached typings we have now
+            this.sendResponse(this.createSetTypings(req, discoverTypingsResult.cachedTypingPaths));
+
+            // start watching files
+            this.watchFiles(req.projectName, discoverTypingsResult.filesToWatch);
+
+            // install typings
+            if (discoverTypingsResult.newTypingNames.length) {
+                this.installTypings(req, req.cachePath || this.globalCachePath, discoverTypingsResult.cachedTypingPaths, discoverTypingsResult.newTypingNames);
+            }
+            else {
+                if (this.log.isEnabled()) {
+                    this.log.writeLine(`No new typings were requested as a result of typings discovery`);
+                }
+            }
+        }
+
+        private processCacheLocation(cacheLocation: string) {
+            if (this.log.isEnabled()) {
+                this.log.writeLine(`Processing cache location '${cacheLocation}'`);
+            }
+            if (this.knownCachesSet[cacheLocation]) {
+                if (this.log.isEnabled()) {
+                    this.log.writeLine(`Cache location was already processed...`);
+                }
+                return;
+            }
+            const packageJson = combinePaths(cacheLocation, "package.json");
+            if (this.log.isEnabled()) {
+                this.log.writeLine(`Trying to find '${packageJson}'...`);
+            }
+            if (this.installTypingHost.fileExists(packageJson)) {
+                const npmConfig = <NpmConfig>JSON.parse(this.installTypingHost.readFile(packageJson));
+                if (this.log.isEnabled()) {
+                    this.log.writeLine(`Loaded content of '${packageJson}': ${JSON.stringify(npmConfig)}`);
+                }
+                if (npmConfig.devDependencies) {
+                    for (const key in npmConfig.devDependencies) {
+                        // key is @types/<package name>
+                        const packageName = getBaseFileName(key);
+                        if (!packageName) {
+                            continue;
+                        }
+                        const typingFile = typingToFileName(cacheLocation, packageName, this.installTypingHost, this.log);
+                        if (!typingFile) {
+                            this.missingTypingsSet[packageName] = true;
+                            continue;
+                        }
+                        const existingTypingFile = this.packageNameToTypingLocation[packageName];
+                        if (existingTypingFile === typingFile) {
+                            continue;
+                        }
+                        if (existingTypingFile) {
+                            if (this.log.isEnabled()) {
+                                this.log.writeLine(`New typing for package ${packageName} from '${typingFile}' conflicts with existing typing file '${existingTypingFile}'`);
+                            }
+                        }
+                        if (this.log.isEnabled()) {
+                            this.log.writeLine(`Adding entry into typings cache: '${packageName}' => '${typingFile}'`);
+                        }
+                        this.packageNameToTypingLocation[packageName] = typingFile;
+                    }
+                }
+            }
+            if (this.log.isEnabled()) {
+                this.log.writeLine(`Finished processing cache location '${cacheLocation}'`);
+            }
+            this.knownCachesSet[cacheLocation] = true;
+        }
+
+        private filterTypings(typingsToInstall: string[]) {
+            if (typingsToInstall.length === 0) {
+                return typingsToInstall;
+            }
+            const result: string[] = [];
+            for (const typing of typingsToInstall) {
+                if (this.missingTypingsSet[typing] || this.packageNameToTypingLocation[typing]) {
+                    continue;
+                }
+                const validationResult = validatePackageName(typing);
+                if (validationResult === PackageNameValidationResult.Ok) {
+                    if (typing in this.typesRegistry) {
+                        result.push(typing);
+                    }
+                    else {
+                        if (this.log.isEnabled()) {
+                            this.log.writeLine(`Entry for package '${typing}' does not exist in local types registry - skipping...`);
+                        }
+                    }
+                }
+                else {
+                    // add typing name to missing set so we won't process it again
+                    this.missingTypingsSet[typing] = true;
+                    if (this.log.isEnabled()) {
+                        switch (validationResult) {
+                            case PackageNameValidationResult.EmptyName:
+                                this.log.writeLine(`Package name '${typing}' cannot be empty`);
+                                break;
+                            case PackageNameValidationResult.NameTooLong:
+                                this.log.writeLine(`Package name '${typing}' should be less than ${MaxPackageNameLength} characters`);
+                                break;
+                            case PackageNameValidationResult.NameStartsWithDot:
+                                this.log.writeLine(`Package name '${typing}' cannot start with '.'`);
+                                break;
+                            case PackageNameValidationResult.NameStartsWithUnderscore:
+                                this.log.writeLine(`Package name '${typing}' cannot start with '_'`);
+                                break;
+                            case PackageNameValidationResult.ScopedPackagesNotSupported:
+                                this.log.writeLine(`Package '${typing}' is scoped and currently is not supported`);
+                                break;
+                            case PackageNameValidationResult.NameContainsNonURISafeCharacters:
+                                this.log.writeLine(`Package name '${typing}' contains non URI safe characters`);
+                                break;
+                        }
+                    }
+                }
+            }
+            return result;
+        }
+
+        protected ensurePackageDirectoryExists(directory: string) {
+            const npmConfigPath = combinePaths(directory, "package.json");
+            if (this.log.isEnabled()) {
+                this.log.writeLine(`Npm config file: ${npmConfigPath}`);
+            }
+            if (!this.installTypingHost.fileExists(npmConfigPath)) {
+                if (this.log.isEnabled()) {
+                    this.log.writeLine(`Npm config file: '${npmConfigPath}' is missing, creating new one...`);
+                }
+                this.ensureDirectoryExists(directory, this.installTypingHost);
+                this.installTypingHost.writeFile(npmConfigPath, "{}");
+            }
+        }
+
+        private installTypings(req: DiscoverTypings, cachePath: string, currentlyCachedTypings: string[], typingsToInstall: string[]) {
+            if (this.log.isEnabled()) {
+                this.log.writeLine(`Installing typings ${JSON.stringify(typingsToInstall)}`);
+            }
+            const filteredTypings = this.filterTypings(typingsToInstall);
+            const scopedTypings = filteredTypings.map(x => `@types/${x}`);
+            if (scopedTypings.length === 0) {
+                if (this.log.isEnabled()) {
+                    this.log.writeLine(`All typings are known to be missing or invalid - no need to go any further`);
+                }
+                return;
+            }
+
+            this.ensurePackageDirectoryExists(cachePath);
+
+            const requestId = this.installRunCount;
+            this.installRunCount++;
+
+            this.installTypingsAsync(requestId, scopedTypings, cachePath, ok => {
+                if (this.telemetryEnabled) {
+                    this.sendResponse(<TypingsInstallEvent>{
+                        kind: EventInstall,
+                        packagesToInstall: scopedTypings,
+                        installSuccess: ok,
+                        typingsInstallerVersion: ts.version // qualified explicitly to prevent occasional shadowing
+                    });
+                }
+
+                if (!ok) {
+                    if (this.log.isEnabled()) {
+                        this.log.writeLine(`install request failed, marking packages as missing to prevent repeated requests: ${JSON.stringify(filteredTypings)}`);
+                    }
+                    for (const typing of filteredTypings) {
+                        this.missingTypingsSet[typing] = true;
+                    }
+                    return;
+                }
+
+                // TODO: watch project directory
+                if (this.log.isEnabled()) {
+                    this.log.writeLine(`Installed typings ${JSON.stringify(scopedTypings)}`);
+                }
+                const installedTypingFiles: string[] = [];
+                for (const packageName of filteredTypings) {
+                    const typingFile = typingToFileName(cachePath, packageName, this.installTypingHost, this.log);
+                    if (!typingFile) {
+                        this.missingTypingsSet[packageName] = true;
+                        continue;
+                    }
+                    if (!this.packageNameToTypingLocation[packageName]) {
+                        this.packageNameToTypingLocation[packageName] = typingFile;
+                    }
+                    installedTypingFiles.push(typingFile);
+                }
+                if (this.log.isEnabled()) {
+                    this.log.writeLine(`Installed typing files ${JSON.stringify(installedTypingFiles)}`);
+                }
+
+                this.sendResponse(this.createSetTypings(req, currentlyCachedTypings.concat(installedTypingFiles)));
+            });
+        }
+
+        private ensureDirectoryExists(directory: string, host: InstallTypingHost): void {
+            const directoryName = getDirectoryPath(directory);
+            if (!host.directoryExists(directoryName)) {
+                this.ensureDirectoryExists(directoryName, host);
+            }
+            if (!host.directoryExists(directory)) {
+                host.createDirectory(directory);
+            }
+        }
+
+        private watchFiles(projectName: string, files: string[]) {
+            if (!files.length) {
+                return;
+            }
+            // shut down existing watchers
+            this.closeWatchers(projectName);
+
+            // handler should be invoked once for the entire set of files since it will trigger full rediscovery of typings
+            let isInvoked = false;
+            const watchers: FileWatcher[] = [];
+            for (const file of files) {
+                const w = this.installTypingHost.watchFile(file, f => {
+                    if (this.log.isEnabled()) {
+                        this.log.writeLine(`Got FS notification for ${f}, handler is already invoked '${isInvoked}'`);
+                    }
+                    if (!isInvoked) {
+                        this.sendResponse({ projectName: projectName, kind: server.ActionInvalidate });
+                        isInvoked = true;
+                    }
+                }, /*pollingInterval*/ 2000);
+                watchers.push(w);
+            }
+            this.projectWatchers[projectName] = watchers;
+        }
+
+        private createSetTypings(request: DiscoverTypings, typings: string[]): SetTypings {
+            return {
+                projectName: request.projectName,
+                typingOptions: request.typingOptions,
+                compilerOptions: request.compilerOptions,
+                typings,
+                unresolvedImports: request.unresolvedImports,
+                kind: ActionSet
+            };
+        }
+
+        private installTypingsAsync(requestId: number, args: string[], cwd: string, onRequestCompleted: RequestCompletedAction): void {
+            this.pendingRunRequests.unshift({ requestId, args, cwd, onRequestCompleted });
+            this.executeWithThrottling();
+        }
+
+        private executeWithThrottling() {
+            while (this.inFlightRequestCount < this.throttleLimit && this.pendingRunRequests.length) {
+                this.inFlightRequestCount++;
+                const request = this.pendingRunRequests.pop();
+                this.installWorker(request.requestId, request.args, request.cwd, ok => {
+                    this.inFlightRequestCount--;
+                    request.onRequestCompleted(ok);
+                    this.executeWithThrottling();
+                });
+            }
+        }
+
+        protected abstract installWorker(requestId: number, args: string[], cwd: string, onRequestCompleted: RequestCompletedAction): void;
+        protected abstract sendResponse(response: SetTypings | InvalidateCachedTypings | TypingsInstallEvent): void;
+    }
 }