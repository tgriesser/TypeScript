/// <reference path="..\harness.ts" />
/// <reference path="..\..\compiler\watch.ts" />
/// <reference path="..\virtualFileSystemWithWatch.ts" />

namespace ts.tscWatch {

    import WatchedSystem = ts.TestFSWithWatch.TestServerHost;
    type FileOrFolder = ts.TestFSWithWatch.FileOrFolder;
    import createWatchedSystem = ts.TestFSWithWatch.createWatchedSystem;
    import checkFileNames = ts.TestFSWithWatch.checkFileNames;
    import libFile = ts.TestFSWithWatch.libFile;
    import checkWatchedFiles = ts.TestFSWithWatch.checkWatchedFiles;
    import checkWatchedDirectories = ts.TestFSWithWatch.checkWatchedDirectories;
    import checkOutputContains = ts.TestFSWithWatch.checkOutputContains;
    import checkOutputDoesNotContain = ts.TestFSWithWatch.checkOutputDoesNotContain;

    export function checkProgramActualFiles(program: Program, expectedFiles: string[]) {
        checkFileNames(`Program actual files`, program.getSourceFiles().map(file => file.fileName), expectedFiles);
    }

    export function checkProgramRootFiles(program: Program, expectedFiles: string[]) {
        checkFileNames(`Program rootFileNames`, program.getRootFileNames(), expectedFiles);
    }

    function createWatchingSystemHost(system: WatchedSystem) {
        return ts.createWatchingSystemHost(/*pretty*/ undefined, system);
    }

    function parseConfigFile(configFileName: string, watchingSystemHost: WatchingSystemHost) {
        return ts.parseConfigFile(configFileName, {}, watchingSystemHost.system, watchingSystemHost.reportDiagnostic, watchingSystemHost.reportWatchDiagnostic);
    }

    function createWatchModeWithConfigFile(configFilePath: string, host: WatchedSystem) {
        const watchingSystemHost = createWatchingSystemHost(host);
        const configFileResult = parseConfigFile(configFilePath, watchingSystemHost);
        return ts.createWatchModeWithConfigFile(configFileResult, {}, watchingSystemHost);
    }

    function createWatchModeWithoutConfigFile(fileNames: string[], host: WatchedSystem, options: CompilerOptions = {}) {
        const watchingSystemHost = createWatchingSystemHost(host);
        return ts.createWatchModeWithoutConfigFile(fileNames, options, watchingSystemHost);
    }

    function getEmittedLineForMultiFileOutput(file: FileOrFolder, host: WatchedSystem) {
        return `TSFILE: ${file.path.replace(".ts", ".js")}${host.newLine}`;
    }

    function getEmittedLineForSingleFileOutput(filename: string, host: WatchedSystem) {
        return `TSFILE: ${filename}${host.newLine}`;
    }

    interface FileOrFolderEmit extends FileOrFolder {
        output?: string;
    }

    function getFileOrFolderEmit(file: FileOrFolder, getOutput?: (file: FileOrFolder) => string): FileOrFolderEmit {
        const result = file as FileOrFolderEmit;
        if (getOutput) {
            result.output = getOutput(file);
        }
        return result;
    }

    function getEmittedLines(files: FileOrFolderEmit[]) {
        const seen = createMap<true>();
        const result: string[] = [];
        for (const { output } of files) {
            if (output && !seen.has(output)) {
                seen.set(output, true);
                result.push(output);
            }
        }
        return result;
    }

    function checkAffectedLines(host: WatchedSystem, affectedFiles: FileOrFolderEmit[], allEmittedFiles: string[]) {
        const expectedAffectedFiles = getEmittedLines(affectedFiles);
        const expectedNonAffectedFiles = mapDefined(allEmittedFiles, line => contains(expectedAffectedFiles, line) ? undefined : line);
        checkOutputContains(host, expectedAffectedFiles);
        checkOutputDoesNotContain(host, expectedNonAffectedFiles);
    }

    enum ExpectedOutputErrorsPosition {
        BeforeCompilationStarts,
        AfterCompilationStarting,
        AfterFileChangeDetected
    }

    function checkOutputErrors(
        host: WatchedSystem,
        errors: ReadonlyArray<Diagnostic>,
        errorsPosition: ExpectedOutputErrorsPosition,
        skipWaiting?: true
    ) {
        const outputs = host.getOutput();
        const expectedOutputCount = errors.length + (skipWaiting ? 0 : 1) + 1;
        assert.equal(outputs.length, expectedOutputCount, "Outputs = " + outputs.toString());
        let index: number;

        switch (errorsPosition) {
            case ExpectedOutputErrorsPosition.AfterCompilationStarting:
                assertWatchDiagnosticAt(host, 0, Diagnostics.Starting_compilation_in_watch_mode);
                index = 1;
                break;
            case ExpectedOutputErrorsPosition.AfterFileChangeDetected:
                assertWatchDiagnosticAt(host, 0, Diagnostics.File_change_detected_Starting_incremental_compilation);
                index = 1;
                break;
            case ExpectedOutputErrorsPosition.BeforeCompilationStarts:
                assertWatchDiagnosticAt(host, errors.length, Diagnostics.Starting_compilation_in_watch_mode);
                index = 0;
                break;
        }

        forEach(errors, error => {
            assertDiagnosticAt(host, index, error);
            index++;
        });
        if (!skipWaiting) {
            if (errorsPosition === ExpectedOutputErrorsPosition.BeforeCompilationStarts) {
                assertWatchDiagnosticAt(host, index, ts.Diagnostics.Starting_compilation_in_watch_mode);
                index += 1;
            }
            assertWatchDiagnosticAt(host, index, Diagnostics.Compilation_complete_Watching_for_file_changes);
        }
        host.clearOutput();
    }

    function assertDiagnosticAt(host: WatchedSystem, outputAt: number, diagnostic: Diagnostic) {
        const output = host.getOutput()[outputAt];
        assert.equal(output, formatDiagnostic(diagnostic, host), "outputs[" + outputAt + "] is " + output);
    }

    function assertWatchDiagnosticAt(host: WatchedSystem, outputAt: number, diagnosticMessage: DiagnosticMessage) {
        const output = host.getOutput()[outputAt];
        assert(endsWith(output, getWatchDiagnosticWithoutDate(host, diagnosticMessage)), "outputs[" + outputAt + "] is " + output);
    }

    function getWatchDiagnosticWithoutDate(host: WatchedSystem, diagnosticMessage: DiagnosticMessage) {
        return ` - ${flattenDiagnosticMessageText(getLocaleSpecificMessage(diagnosticMessage), host.newLine)}${host.newLine + host.newLine + host.newLine}`;
    }

    function getDiagnosticOfFileFrom(file: SourceFile, text: string, start: number, length: number, message: DiagnosticMessage): Diagnostic {
        return {
            file,
            start,
            length,

            messageText: text,
            category: message.category,
            code: message.code,
        };
    }

    function getDiagnosticWithoutFile(message: DiagnosticMessage, ..._args: (string | number)[]): Diagnostic {
        let text = getLocaleSpecificMessage(message);

        if (arguments.length > 1) {
            text = formatStringFromArgs(text, arguments, 1);
        }

        return getDiagnosticOfFileFrom(/*file*/ undefined, text, /*start*/ undefined, /*length*/ undefined, message);
    }

    function getDiagnosticOfFile(file: SourceFile, start: number, length: number, message: DiagnosticMessage, ..._args: (string | number)[]): Diagnostic {
        let text = getLocaleSpecificMessage(message);

        if (arguments.length > 4) {
            text = formatStringFromArgs(text, arguments, 4);
        }

        return getDiagnosticOfFileFrom(file, text, start, length, message);
    }

    function getUnknownCompilerOption(program: Program, configFile: FileOrFolder, option: string) {
        const quotedOption = `"${option}"`;
        return getDiagnosticOfFile(program.getCompilerOptions().configFile, configFile.content.indexOf(quotedOption), quotedOption.length, Diagnostics.Unknown_compiler_option_0, option);
    }

    function getDiagnosticOfFileFromProgram(program: Program, filePath: string, start: number, length: number, message: DiagnosticMessage, ..._args: (string | number)[]): Diagnostic {
        let text = getLocaleSpecificMessage(message);

        if (arguments.length > 5) {
            text = formatStringFromArgs(text, arguments, 5);
        }

        return getDiagnosticOfFileFrom(program.getSourceFileByPath(toPath(filePath, program.getCurrentDirectory(), s => s.toLowerCase())),
            text, start, length, message);
    }

    function getDiagnosticModuleNotFoundOfFile(program: Program, file: FileOrFolder, moduleName: string) {
        const quotedModuleName = `"${moduleName}"`;
        return getDiagnosticOfFileFromProgram(program, file.path, file.content.indexOf(quotedModuleName), quotedModuleName.length, Diagnostics.Cannot_find_module_0, moduleName);
    }

    describe("tsc-watch program updates", () => {
        const commonFile1: FileOrFolder = {
            path: "/a/b/commonFile1.ts",
            content: "let x = 1"
        };
        const commonFile2: FileOrFolder = {
            path: "/a/b/commonFile2.ts",
            content: "let y = 1"
        };

        it("create watch without config file", () => {
            const appFile: FileOrFolder = {
                path: "/a/b/c/app.ts",
                content: `
                import {f} from "./module"
                console.log(f)
                `
            };

            const moduleFile: FileOrFolder = {
                path: "/a/b/c/module.d.ts",
                content: `export let x: number`
            };
            const host = createWatchedSystem([appFile, moduleFile, libFile]);
            const watch = createWatchModeWithoutConfigFile([appFile.path], host);

            checkProgramActualFiles(watch(), [appFile.path, libFile.path, moduleFile.path]);

            // TODO: Should we watch creation of config files in the root file's file hierarchy?

            // const configFileLocations = ["/a/b/c/", "/a/b/", "/a/", "/"];
            // const configFiles = flatMap(configFileLocations, location => [location + "tsconfig.json", location + "jsconfig.json"]);
            // checkWatchedFiles(host, configFiles.concat(libFile.path, moduleFile.path));
        });

        it("can handle tsconfig file name with difference casing", () => {
            const f1 = {
                path: "/a/b/app.ts",
                content: "let x = 1"
            };
            const config = {
                path: "/a/b/tsconfig.json",
                content: JSON.stringify({
                    include: ["app.ts"]
                })
            };

            const host = createWatchedSystem([f1, config], { useCaseSensitiveFileNames: false });
            const upperCaseConfigFilePath = combinePaths(getDirectoryPath(config.path).toUpperCase(), getBaseFileName(config.path));
            const watch = createWatchModeWithConfigFile(upperCaseConfigFilePath, host);
            checkProgramActualFiles(watch(), [combinePaths(getDirectoryPath(upperCaseConfigFilePath), getBaseFileName(f1.path))]);
        });

        it("create configured project without file list", () => {
            const configFile: FileOrFolder = {
                path: "/a/b/tsconfig.json",
                content: `
                {
                    "compilerOptions": {},
                    "exclude": [
                        "e"
                    ]
                }`
            };
            const file1: FileOrFolder = {
                path: "/a/b/c/f1.ts",
                content: "let x = 1"
            };
            const file2: FileOrFolder = {
                path: "/a/b/d/f2.ts",
                content: "let y = 1"
            };
            const file3: FileOrFolder = {
                path: "/a/b/e/f3.ts",
                content: "let z = 1"
            };

            const host = createWatchedSystem([configFile, libFile, file1, file2, file3]);
            const watchingSystemHost = createWatchingSystemHost(host);
            const configFileResult = parseConfigFile(configFile.path, watchingSystemHost);
            assert.equal(configFileResult.errors.length, 0, `expect no errors in config file, got ${JSON.stringify(configFileResult.errors)}`);

            const watch = ts.createWatchModeWithConfigFile(configFileResult, {}, watchingSystemHost);

            checkProgramActualFiles(watch(), [file1.path, libFile.path, file2.path]);
            checkProgramRootFiles(watch(), [file1.path, file2.path]);
            checkWatchedFiles(host, [configFile.path, file1.path, file2.path, libFile.path]);
            const configDir = getDirectoryPath(configFile.path);
            checkWatchedDirectories(host, [configDir, combinePaths(configDir, projectSystem.nodeModulesAtTypes)], /*recursive*/ true);
        });

        // TODO: if watching for config file creation
        // it("add and then remove a config file in a folder with loose files", () => {
        // });

        it("add new files to a configured program without file list", () => {
            const configFile: FileOrFolder = {
                path: "/a/b/tsconfig.json",
                content: `{}`
            };
            const host = createWatchedSystem([commonFile1, libFile, configFile]);
            const watch = createWatchModeWithConfigFile(configFile.path, host);
            const configDir = getDirectoryPath(configFile.path);
            checkWatchedDirectories(host, [configDir, combinePaths(configDir, projectSystem.nodeModulesAtTypes)], /*recursive*/ true);

            checkProgramRootFiles(watch(), [commonFile1.path]);

            // add a new ts file
            host.reloadFS([commonFile1, commonFile2, libFile, configFile]);
            host.checkTimeoutQueueLengthAndRun(1);
            checkProgramRootFiles(watch(), [commonFile1.path, commonFile2.path]);
        });

        it("should ignore non-existing files specified in the config file", () => {
            const configFile: FileOrFolder = {
                path: "/a/b/tsconfig.json",
                content: `{
                    "compilerOptions": {},
                    "files": [
                        "commonFile1.ts",
                        "commonFile3.ts"
                    ]
                }`
            };
            const host = createWatchedSystem([commonFile1, commonFile2, configFile]);
            const watch = createWatchModeWithConfigFile(configFile.path, host);

            const commonFile3 = "/a/b/commonFile3.ts";
            checkProgramRootFiles(watch(), [commonFile1.path, commonFile3]);
            checkProgramActualFiles(watch(), [commonFile1.path]);
        });

        it("handle recreated files correctly", () => {
            const configFile: FileOrFolder = {
                path: "/a/b/tsconfig.json",
                content: `{}`
            };
            const host = createWatchedSystem([commonFile1, commonFile2, configFile]);
            const watch = createWatchModeWithConfigFile(configFile.path, host);
            checkProgramRootFiles(watch(), [commonFile1.path, commonFile2.path]);

            // delete commonFile2
            host.reloadFS([commonFile1, configFile]);
            host.checkTimeoutQueueLengthAndRun(1);
            checkProgramRootFiles(watch(), [commonFile1.path]);

            // re-add commonFile2
            host.reloadFS([commonFile1, commonFile2, configFile]);
            host.checkTimeoutQueueLengthAndRun(1);
            checkProgramRootFiles(watch(), [commonFile1.path, commonFile2.path]);
        });

        it("handles the missing files - that were added to program because they were added with ///<ref", () => {
            const commonFile2Name = "commonFile2.ts";
            const file1: FileOrFolder = {
                path: "/a/b/commonFile1.ts",
                content: `/// <reference path="${commonFile2Name}"/>
                    let x = y`
            };
            const host = createWatchedSystem([file1, libFile]);
            const watch = createWatchModeWithoutConfigFile([file1.path], host);

            checkProgramRootFiles(watch(), [file1.path]);
            checkProgramActualFiles(watch(), [file1.path, libFile.path]);
            checkOutputErrors(host, [
                getDiagnosticOfFileFromProgram(watch(), file1.path, file1.content.indexOf(commonFile2Name), commonFile2Name.length, Diagnostics.File_0_not_found, commonFile2.path),
                getDiagnosticOfFileFromProgram(watch(), file1.path, file1.content.indexOf("y"), 1, Diagnostics.Cannot_find_name_0, "y")
            ], /*errorsPosition*/ ExpectedOutputErrorsPosition.AfterCompilationStarting);

            host.reloadFS([file1, commonFile2, libFile]);
            host.runQueuedTimeoutCallbacks();
            checkProgramRootFiles(watch(), [file1.path]);
            checkProgramActualFiles(watch(), [file1.path, libFile.path, commonFile2.path]);
            checkOutputErrors(host, emptyArray, /*errorsPosition*/ ExpectedOutputErrorsPosition.AfterFileChangeDetected);
        });

        it("should reflect change in config file", () => {
            const configFile: FileOrFolder = {
                path: "/a/b/tsconfig.json",
                content: `{
                    "compilerOptions": {},
                    "files": ["${commonFile1.path}", "${commonFile2.path}"]
                }`
            };
            const files = [commonFile1, commonFile2, configFile];
            const host = createWatchedSystem(files);
            const watch = createWatchModeWithConfigFile(configFile.path, host);

            checkProgramRootFiles(watch(), [commonFile1.path, commonFile2.path]);
            configFile.content = `{
                "compilerOptions": {},
                "files": ["${commonFile1.path}"]
            }`;

            host.reloadFS(files);
            host.checkTimeoutQueueLengthAndRun(1); // reload the configured project
            checkProgramRootFiles(watch(), [commonFile1.path]);
        });

        it("files explicitly excluded in config file", () => {
            const configFile: FileOrFolder = {
                path: "/a/b/tsconfig.json",
                content: `{
                    "compilerOptions": {},
                    "exclude": ["/a/c"]
                }`
            };
            const excludedFile1: FileOrFolder = {
                path: "/a/c/excluedFile1.ts",
                content: `let t = 1;`
            };

            const host = createWatchedSystem([commonFile1, commonFile2, excludedFile1, configFile]);
            const watch = createWatchModeWithConfigFile(configFile.path, host);
            checkProgramRootFiles(watch(), [commonFile1.path, commonFile2.path]);
        });

        it("should properly handle module resolution changes in config file", () => {
            const file1: FileOrFolder = {
                path: "/a/b/file1.ts",
                content: `import { T } from "module1";`
            };
            const nodeModuleFile: FileOrFolder = {
                path: "/a/b/node_modules/module1.ts",
                content: `export interface T {}`
            };
            const classicModuleFile: FileOrFolder = {
                path: "/a/module1.ts",
                content: `export interface T {}`
            };
            const configFile: FileOrFolder = {
                path: "/a/b/tsconfig.json",
                content: `{
                    "compilerOptions": {
                        "moduleResolution": "node"
                    },
                    "files": ["${file1.path}"]
                }`
            };
            const files = [file1, nodeModuleFile, classicModuleFile, configFile];
            const host = createWatchedSystem(files);
            const watch = createWatchModeWithConfigFile(configFile.path, host);
            checkProgramRootFiles(watch(), [file1.path]);
            checkProgramActualFiles(watch(), [file1.path, nodeModuleFile.path]);

            configFile.content = `{
                "compilerOptions": {
                    "moduleResolution": "classic"
                },
                "files": ["${file1.path}"]
            }`;
            host.reloadFS(files);
            host.checkTimeoutQueueLengthAndRun(1);
            checkProgramRootFiles(watch(), [file1.path]);
            checkProgramActualFiles(watch(), [file1.path, classicModuleFile.path]);
        });

        it("should tolerate config file errors and still try to build a project", () => {
            const configFile: FileOrFolder = {
                path: "/a/b/tsconfig.json",
                content: `{
                    "compilerOptions": {
                        "target": "es6",
                        "allowAnything": true
                    },
                    "someOtherProperty": {}
                }`
            };
            const host = createWatchedSystem([commonFile1, commonFile2, libFile, configFile]);
            const watch = createWatchModeWithConfigFile(configFile.path, host);
            checkProgramRootFiles(watch(), [commonFile1.path, commonFile2.path]);
        });

        it("changes in files are reflected in project structure", () => {
            const file1 = {
                path: "/a/b/f1.ts",
                content: `export * from "./f2"`
            };
            const file2 = {
                path: "/a/b/f2.ts",
                content: `export let x = 1`
            };
            const file3 = {
                path: "/a/c/f3.ts",
                content: `export let y = 1;`
            };
            const host = createWatchedSystem([file1, file2, file3]);
            const watch = createWatchModeWithoutConfigFile([file1.path], host);
            checkProgramRootFiles(watch(), [file1.path]);
            checkProgramActualFiles(watch(), [file1.path, file2.path]);

            const modifiedFile2 = {
                path: file2.path,
                content: `export * from "../c/f3"` // now inferred project should inclule file3
            };

            host.reloadFS([file1, modifiedFile2, file3]);
            host.checkTimeoutQueueLengthAndRun(1);
            checkProgramRootFiles(watch(), [file1.path]);
            checkProgramActualFiles(watch(), [file1.path, modifiedFile2.path, file3.path]);
        });

        it("deleted files affect project structure", () => {
            const file1 = {
                path: "/a/b/f1.ts",
                content: `export * from "./f2"`
            };
            const file2 = {
                path: "/a/b/f2.ts",
                content: `export * from "../c/f3"`
            };
            const file3 = {
                path: "/a/c/f3.ts",
                content: `export let y = 1;`
            };
            const host = createWatchedSystem([file1, file2, file3]);
            const watch = createWatchModeWithoutConfigFile([file1.path], host);
            checkProgramActualFiles(watch(), [file1.path, file2.path, file3.path]);

            host.reloadFS([file1, file3]);
            host.checkTimeoutQueueLengthAndRun(1);

            checkProgramActualFiles(watch(), [file1.path]);
        });

        it("deleted files affect project structure - 2", () => {
            const file1 = {
                path: "/a/b/f1.ts",
                content: `export * from "./f2"`
            };
            const file2 = {
                path: "/a/b/f2.ts",
                content: `export * from "../c/f3"`
            };
            const file3 = {
                path: "/a/c/f3.ts",
                content: `export let y = 1;`
            };
            const host = createWatchedSystem([file1, file2, file3]);
            const watch = createWatchModeWithoutConfigFile([file1.path, file3.path], host);
            checkProgramActualFiles(watch(), [file1.path, file2.path, file3.path]);

            host.reloadFS([file1, file3]);
            host.checkTimeoutQueueLengthAndRun(1);

            checkProgramActualFiles(watch(), [file1.path, file3.path]);
        });

        it("config file includes the file", () => {
            const file1 = {
                path: "/a/b/f1.ts",
                content: "export let x = 5"
            };
            const file2 = {
                path: "/a/c/f2.ts",
                content: `import {x} from "../b/f1"`
            };
            const file3 = {
                path: "/a/c/f3.ts",
                content: "export let y = 1"
            };
            const configFile = {
                path: "/a/c/tsconfig.json",
                content: JSON.stringify({ compilerOptions: {}, files: ["f2.ts", "f3.ts"] })
            };

            const host = createWatchedSystem([file1, file2, file3, configFile]);
            const watch = createWatchModeWithConfigFile(configFile.path, host);

            checkProgramRootFiles(watch(), [file2.path, file3.path]);
            checkProgramActualFiles(watch(), [file1.path, file2.path, file3.path]);
        });

        it("correctly migrate files between projects", () => {
            const file1 = {
                path: "/a/b/f1.ts",
                content: `
                export * from "../c/f2";
                export * from "../d/f3";`
            };
            const file2 = {
                path: "/a/c/f2.ts",
                content: "export let x = 1;"
            };
            const file3 = {
                path: "/a/d/f3.ts",
                content: "export let y = 1;"
            };
            const host = createWatchedSystem([file1, file2, file3]);
            const watch = createWatchModeWithoutConfigFile([file2.path, file3.path], host);
            checkProgramActualFiles(watch(), [file2.path, file3.path]);

            const watch2 = createWatchModeWithoutConfigFile([file1.path], host);
            checkProgramActualFiles(watch2(), [file1.path, file2.path, file3.path]);

            // Previous program shouldnt be updated
            checkProgramActualFiles(watch(), [file2.path, file3.path]);
            host.checkTimeoutQueueLength(0);
        });

        it("can correctly update configured project when set of root files has changed (new file on disk)", () => {
            const file1 = {
                path: "/a/b/f1.ts",
                content: "let x = 1"
            };
            const file2 = {
                path: "/a/b/f2.ts",
                content: "let y = 1"
            };
            const configFile = {
                path: "/a/b/tsconfig.json",
                content: JSON.stringify({ compilerOptions: {} })
            };

            const host = createWatchedSystem([file1, configFile]);
            const watch = createWatchModeWithConfigFile(configFile.path, host);
            checkProgramActualFiles(watch(), [file1.path]);

            host.reloadFS([file1, file2, configFile]);
            host.checkTimeoutQueueLengthAndRun(1);

            checkProgramActualFiles(watch(), [file1.path, file2.path]);
            checkProgramRootFiles(watch(), [file1.path, file2.path]);
        });

        it("can correctly update configured project when set of root files has changed (new file in list of files)", () => {
            const file1 = {
                path: "/a/b/f1.ts",
                content: "let x = 1"
            };
            const file2 = {
                path: "/a/b/f2.ts",
                content: "let y = 1"
            };
            const configFile = {
                path: "/a/b/tsconfig.json",
                content: JSON.stringify({ compilerOptions: {}, files: ["f1.ts"] })
            };

            const host = createWatchedSystem([file1, file2, configFile]);
            const watch = createWatchModeWithConfigFile(configFile.path, host);

            checkProgramActualFiles(watch(), [file1.path]);

            const modifiedConfigFile = {
                path: configFile.path,
                content: JSON.stringify({ compilerOptions: {}, files: ["f1.ts", "f2.ts"] })
            };

            host.reloadFS([file1, file2, modifiedConfigFile]);
            host.checkTimeoutQueueLengthAndRun(1);
            checkProgramRootFiles(watch(), [file1.path, file2.path]);
            checkProgramActualFiles(watch(), [file1.path, file2.path]);
        });

        it("can update configured project when set of root files was not changed", () => {
            const file1 = {
                path: "/a/b/f1.ts",
                content: "let x = 1"
            };
            const file2 = {
                path: "/a/b/f2.ts",
                content: "let y = 1"
            };
            const configFile = {
                path: "/a/b/tsconfig.json",
                content: JSON.stringify({ compilerOptions: {}, files: ["f1.ts", "f2.ts"] })
            };

            const host = createWatchedSystem([file1, file2, configFile]);
            const watch = createWatchModeWithConfigFile(configFile.path, host);
            checkProgramActualFiles(watch(), [file1.path, file2.path]);

            const modifiedConfigFile = {
                path: configFile.path,
                content: JSON.stringify({ compilerOptions: { outFile: "out.js" }, files: ["f1.ts", "f2.ts"] })
            };

            host.reloadFS([file1, file2, modifiedConfigFile]);
            host.checkTimeoutQueueLengthAndRun(1);
            checkProgramRootFiles(watch(), [file1.path, file2.path]);
            checkProgramActualFiles(watch(), [file1.path, file2.path]);
        });

        it("config file is deleted", () => {
            const file1 = {
                path: "/a/b/f1.ts",
                content: "let x = 1;"
            };
            const file2 = {
                path: "/a/b/f2.ts",
                content: "let y = 2;"
            };
            const config = {
                path: "/a/b/tsconfig.json",
                content: JSON.stringify({ compilerOptions: {} })
            };
            const host = createWatchedSystem([file1, file2, libFile, config]);
            const watch = createWatchModeWithConfigFile(config.path, host);

            checkProgramActualFiles(watch(), [file1.path, file2.path, libFile.path]);
            checkOutputErrors(host, emptyArray, /*errorsPosition*/ ExpectedOutputErrorsPosition.AfterCompilationStarting);

            host.reloadFS([file1, file2, libFile]);
            host.checkTimeoutQueueLengthAndRun(1);

            assert.equal(host.exitCode, ExitStatus.DiagnosticsPresent_OutputsSkipped);
            checkOutputErrors(host, [
                getDiagnosticWithoutFile(Diagnostics.File_0_not_found, config.path)
            ], /*errorsPosition*/ ExpectedOutputErrorsPosition.AfterFileChangeDetected, /*skipWaiting*/ true);
        });

        it("Proper errors: document is not contained in project", () => {
            const file1 = {
                path: "/a/b/app.ts",
                content: ""
            };
            const corruptedConfig = {
                path: "/a/b/tsconfig.json",
                content: "{"
            };
            const host = createWatchedSystem([file1, corruptedConfig]);
            const watch = createWatchModeWithConfigFile(corruptedConfig.path, host);

            checkProgramActualFiles(watch(), [file1.path]);
        });

        it("correctly handles changes in lib section of config file", () => {
            const libES5 = {
                path: "/compiler/lib.es5.d.ts",
                content: "declare const eval: any"
            };
            const libES2015Promise = {
                path: "/compiler/lib.es2015.promise.d.ts",
                content: "declare class Promise<T> {}"
            };
            const app = {
                path: "/src/app.ts",
                content: "var x: Promise<string>;"
            };
            const config1 = {
                path: "/src/tsconfig.json",
                content: JSON.stringify(
                    {
                        compilerOptions: {
                            module: "commonjs",
                            target: "es5",
                            noImplicitAny: true,
                            sourceMap: false,
                            lib: [
                                "es5"
                            ]
                        }
                    })
            };
            const config2 = {
                path: config1.path,
                content: JSON.stringify(
                    {
                        compilerOptions: {
                            module: "commonjs",
                            target: "es5",
                            noImplicitAny: true,
                            sourceMap: false,
                            lib: [
                                "es5",
                                "es2015.promise"
                            ]
                        }
                    })
            };
            const host = createWatchedSystem([libES5, libES2015Promise, app, config1], { executingFilePath: "/compiler/tsc.js" });
            const watch = createWatchModeWithConfigFile(config1.path, host);

            checkProgramActualFiles(watch(), [libES5.path, app.path]);

            host.reloadFS([libES5, libES2015Promise, app, config2]);
            host.checkTimeoutQueueLengthAndRun(1);
            checkProgramActualFiles(watch(), [libES5.path, libES2015Promise.path, app.path]);
        });

        it("should handle non-existing directories in config file", () => {
            const f = {
                path: "/a/src/app.ts",
                content: "let x = 1;"
            };
            const config = {
                path: "/a/tsconfig.json",
                content: JSON.stringify({
                    compilerOptions: {},
                    include: [
                        "src/**/*",
                        "notexistingfolder/*"
                    ]
                })
            };
            const host = createWatchedSystem([f, config]);
            const watch = createWatchModeWithConfigFile(config.path, host);
            checkProgramActualFiles(watch(), [f.path]);
        });

        it("rename a module file and rename back should restore the states for inferred projects", () => {
            const moduleFile = {
                path: "/a/b/moduleFile.ts",
                content: "export function bar() { };"
            };
            const file1 = {
                path: "/a/b/file1.ts",
                content: 'import * as T from "./moduleFile"; T.bar();'
            };
            const host = createWatchedSystem([moduleFile, file1, libFile]);
            const watch = createWatchModeWithoutConfigFile([file1.path], host);
            checkOutputErrors(host, emptyArray, /*errorsPosition*/ ExpectedOutputErrorsPosition.AfterCompilationStarting);

            const moduleFileOldPath = moduleFile.path;
            const moduleFileNewPath = "/a/b/moduleFile1.ts";
            moduleFile.path = moduleFileNewPath;
            host.reloadFS([moduleFile, file1, libFile]);
            host.runQueuedTimeoutCallbacks();
            checkOutputErrors(host, [
                getDiagnosticModuleNotFoundOfFile(watch(), file1, "./moduleFile")
            ], /*errorsPosition*/ ExpectedOutputErrorsPosition.AfterFileChangeDetected);

            moduleFile.path = moduleFileOldPath;
            host.reloadFS([moduleFile, file1, libFile]);
            host.runQueuedTimeoutCallbacks();
            checkOutputErrors(host, emptyArray, /*errorsPosition*/ ExpectedOutputErrorsPosition.AfterFileChangeDetected);
        });

        it("rename a module file and rename back should restore the states for configured projects", () => {
            const moduleFile = {
                path: "/a/b/moduleFile.ts",
                content: "export function bar() { };"
            };
            const file1 = {
                path: "/a/b/file1.ts",
                content: 'import * as T from "./moduleFile"; T.bar();'
            };
            const configFile = {
                path: "/a/b/tsconfig.json",
                content: `{}`
            };
            const host = createWatchedSystem([moduleFile, file1, configFile, libFile]);
            const watch = createWatchModeWithConfigFile(configFile.path, host);
            checkOutputErrors(host, emptyArray, /*errorsPosition*/ ExpectedOutputErrorsPosition.AfterCompilationStarting);

            const moduleFileOldPath = moduleFile.path;
            const moduleFileNewPath = "/a/b/moduleFile1.ts";
            moduleFile.path = moduleFileNewPath;
            host.reloadFS([moduleFile, file1, configFile, libFile]);
            host.runQueuedTimeoutCallbacks();
            checkOutputErrors(host, [
                getDiagnosticModuleNotFoundOfFile(watch(), file1, "./moduleFile")
            ], /*errorsPosition*/ ExpectedOutputErrorsPosition.AfterFileChangeDetected);

            moduleFile.path = moduleFileOldPath;
            host.reloadFS([moduleFile, file1, configFile, libFile]);
            host.runQueuedTimeoutCallbacks();
            checkOutputErrors(host, emptyArray, /*errorsPosition*/ ExpectedOutputErrorsPosition.AfterFileChangeDetected);
        });

        it("types should load from config file path if config exists", () => {
            const f1 = {
                path: "/a/b/app.ts",
                content: "let x = 1"
            };
            const config = {
                path: "/a/b/tsconfig.json",
                content: JSON.stringify({ compilerOptions: { types: ["node"], typeRoots: [] } })
            };
            const node = {
                path: "/a/b/node_modules/@types/node/index.d.ts",
                content: "declare var process: any"
            };
            const cwd = {
                path: "/a/c"
            };
            const host = createWatchedSystem([f1, config, node, cwd], { currentDirectory: cwd.path });
            const watch = createWatchModeWithConfigFile(config.path, host);

            checkProgramActualFiles(watch(), [f1.path, node.path]);
        });

        it("add the missing module file for inferred project: should remove the `module not found` error", () => {
            const moduleFile = {
                path: "/a/b/moduleFile.ts",
                content: "export function bar() { };"
            };
            const file1 = {
                path: "/a/b/file1.ts",
                content: 'import * as T from "./moduleFile"; T.bar();'
            };
            const host = createWatchedSystem([file1, libFile]);
            const watch = createWatchModeWithoutConfigFile([file1.path], host);

            checkOutputErrors(host, [
                getDiagnosticModuleNotFoundOfFile(watch(), file1, "./moduleFile")
            ], /*errorsPosition*/ ExpectedOutputErrorsPosition.AfterCompilationStarting);

            host.reloadFS([file1, moduleFile, libFile]);
            host.runQueuedTimeoutCallbacks();
            checkOutputErrors(host, emptyArray, /*errorsPosition*/ ExpectedOutputErrorsPosition.AfterFileChangeDetected);
        });

        it("Configure file diagnostics events are generated when the config file has errors", () => {
            const file = {
                path: "/a/b/app.ts",
                content: "let x = 10"
            };
            const configFile = {
                path: "/a/b/tsconfig.json",
                content: `{
                        "compilerOptions": {
                            "foo": "bar",
                            "allowJS": true
                        }
                    }`
            };

            const host = createWatchedSystem([file, configFile, libFile]);
            const watch = createWatchModeWithConfigFile(configFile.path, host);
            checkOutputErrors(host, [
                getUnknownCompilerOption(watch(), configFile, "foo"),
                getUnknownCompilerOption(watch(), configFile, "allowJS")
            ], /*errorsPosition*/ ExpectedOutputErrorsPosition.BeforeCompilationStarts);
        });

        it("If config file doesnt have errors, they are not reported", () => {
            const file = {
                path: "/a/b/app.ts",
                content: "let x = 10"
            };
            const configFile = {
                path: "/a/b/tsconfig.json",
                content: `{
                        "compilerOptions": {}
                    }`
            };

            const host = createWatchedSystem([file, configFile, libFile]);
            createWatchModeWithConfigFile(configFile.path, host);
            checkOutputErrors(host, emptyArray, /*errorsPosition*/ ExpectedOutputErrorsPosition.AfterCompilationStarting);
        });

        it("Reports errors when the config file changes", () => {
            const file = {
                path: "/a/b/app.ts",
                content: "let x = 10"
            };
            const configFile = {
                path: "/a/b/tsconfig.json",
                content: `{
                        "compilerOptions": {}
                    }`
            };

            const host = createWatchedSystem([file, configFile, libFile]);
            const watch = createWatchModeWithConfigFile(configFile.path, host);
            checkOutputErrors(host, emptyArray, /*errorsPosition*/ ExpectedOutputErrorsPosition.AfterCompilationStarting);

            configFile.content = `{
                    "compilerOptions": {
                        "haha": 123
                    }
                }`;
            host.reloadFS([file, configFile, libFile]);
            host.runQueuedTimeoutCallbacks();
            checkOutputErrors(host, [
                getUnknownCompilerOption(watch(), configFile, "haha")
            ], /*errorsPosition*/ ExpectedOutputErrorsPosition.AfterFileChangeDetected);

            configFile.content = `{
                    "compilerOptions": {}
                }`;
            host.reloadFS([file, configFile, libFile]);
            host.runQueuedTimeoutCallbacks();
            checkOutputErrors(host, emptyArray, /*errorsPosition*/ ExpectedOutputErrorsPosition.AfterFileChangeDetected);
        });

        it("non-existing directories listed in config file input array should be tolerated without crashing the server", () => {
            const configFile = {
                path: "/a/b/tsconfig.json",
                content: `{
                        "compilerOptions": {},
                        "include": ["app/*", "test/**/*", "something"]
                    }`
            };
            const file1 = {
                path: "/a/b/file1.ts",
                content: "let t = 10;"
            };

            const host = createWatchedSystem([file1, configFile, libFile]);
            const watch = createWatchModeWithConfigFile(configFile.path, host);

            checkProgramActualFiles(watch(), [libFile.path]);
        });

        it("non-existing directories listed in config file input array should be able to handle @types if input file list is empty", () => {
            const f = {
                path: "/a/app.ts",
                content: "let x = 1"
            };
            const config = {
                path: "/a/tsconfig.json",
                content: JSON.stringify({
                    compiler: {},
                    files: []
                })
            };
            const t1 = {
                path: "/a/node_modules/@types/typings/index.d.ts",
                content: `export * from "./lib"`
            };
            const t2 = {
                path: "/a/node_modules/@types/typings/lib.d.ts",
                content: `export const x: number`
            };
            const host = createWatchedSystem([f, config, t1, t2], { currentDirectory: getDirectoryPath(f.path) });
            const watch = createWatchModeWithConfigFile(config.path, host);

            checkProgramActualFiles(watch(), [t1.path, t2.path]);
        });

        it("should support files without extensions", () => {
            const f = {
                path: "/a/compile",
                content: "let x = 1"
            };
            const host = createWatchedSystem([f, libFile]);
            const watch = createWatchModeWithoutConfigFile([f.path], host, { allowNonTsExtensions: true });
            checkProgramActualFiles(watch(), [f.path, libFile.path]);
        });

        it("Options Diagnostic locations reported correctly with changes in configFile contents when options change", () => {
            const file = {
                path: "/a/b/app.ts",
                content: "let x = 10"
            };
            const configFileContentBeforeComment = `{`;
            const configFileContentComment = `
                    // comment
                    // More comment`;
            const configFileContentAfterComment = `
                    "compilerOptions": {
                        "allowJs": true,
                        "declaration": true
                    }
                }`;
            const configFileContentWithComment = configFileContentBeforeComment + configFileContentComment + configFileContentAfterComment;
            const configFileContentWithoutCommentLine = configFileContentBeforeComment + configFileContentAfterComment;
            const configFile = {
                path: "/a/b/tsconfig.json",
                content: configFileContentWithComment
            };

            const files = [file, libFile, configFile];
            const host = createWatchedSystem(files);
            const watch = createWatchModeWithConfigFile(configFile.path, host);
            const errors = () => [
                getDiagnosticOfFile(watch().getCompilerOptions().configFile, configFile.content.indexOf('"allowJs"'), '"allowJs"'.length, Diagnostics.Option_0_cannot_be_specified_with_option_1, "allowJs", "declaration"),
                getDiagnosticOfFile(watch().getCompilerOptions().configFile, configFile.content.indexOf('"declaration"'), '"declaration"'.length, Diagnostics.Option_0_cannot_be_specified_with_option_1, "allowJs", "declaration")
            ];
            const intialErrors = errors();
            checkOutputErrors(host, intialErrors, /*errorsPosition*/ ExpectedOutputErrorsPosition.AfterCompilationStarting);

            configFile.content = configFileContentWithoutCommentLine;
            host.reloadFS(files);
            host.runQueuedTimeoutCallbacks();
            const nowErrors = errors();
            checkOutputErrors(host, nowErrors, /*errorsPosition*/ ExpectedOutputErrorsPosition.AfterFileChangeDetected);
            assert.equal(nowErrors[0].start, intialErrors[0].start - configFileContentComment.length);
            assert.equal(nowErrors[1].start, intialErrors[1].start - configFileContentComment.length);
        });
    });

    describe("tsc-watch emit with outFile or out setting", () => {
        function createWatchForOut(out?: string, outFile?: string) {
            const host = createWatchedSystem([]);
            const config: FileOrFolderEmit = {
                path: "/a/tsconfig.json",
                content: JSON.stringify({
                    compilerOptions: { listEmittedFiles: true }
                })
            };

            let getOutput: (file: FileOrFolder) => string;
            if (out) {
                config.content = JSON.stringify({
                    compilerOptions: { listEmittedFiles: true, out }
                });
                getOutput = __ => getEmittedLineForSingleFileOutput(out, host);
            }
            else if (outFile) {
                config.content = JSON.stringify({
                    compilerOptions: { listEmittedFiles: true, outFile }
                });
                getOutput = __ => getEmittedLineForSingleFileOutput(outFile, host);
            }
            else {
                getOutput = file => getEmittedLineForMultiFileOutput(file, host);
            }

            const f1 = getFileOrFolderEmit({
                path: "/a/a.ts",
                content: "let x = 1"
            }, getOutput);
            const f2 = getFileOrFolderEmit({
                path: "/a/b.ts",
                content: "let y = 1"
            }, getOutput);

            const files = [f1, f2, config, libFile];
            host.reloadFS(files);
            createWatchModeWithConfigFile(config.path, host);

            const allEmittedLines = getEmittedLines(files);
            checkOutputContains(host, allEmittedLines);
            host.clearOutput();

            f1.content = "let x = 11";
            host.reloadFS(files);
            host.runQueuedTimeoutCallbacks();
            checkAffectedLines(host, [f1], allEmittedLines);
        }

        it("projectUsesOutFile should not be returned if not set", () => {
            createWatchForOut();
        });

        it("projectUsesOutFile should be true if out is set", () => {
            const outJs = "/a/out.js";
            createWatchForOut(outJs);
        });

        it("projectUsesOutFile should be true if outFile is set", () => {
            const outJs = "/a/out.js";
            createWatchForOut(/*out*/ undefined, outJs);
        });

        function verifyFilesEmittedOnce(useOutFile: boolean) {
            const file1: FileOrFolder = {
                path: "/a/b/output/AnotherDependency/file1.d.ts",
                content: "declare namespace Common.SomeComponent.DynamicMenu { enum Z { Full = 0,  Min = 1, Average = 2, } }"
            };
            const file2: FileOrFolder = {
                path: "/a/b/dependencies/file2.d.ts",
                content: "declare namespace Dependencies.SomeComponent { export class SomeClass { version: string; } }"
            };
            const file3: FileOrFolder = {
                path: "/a/b/project/src/main.ts",
                content: "namespace Main { export function fooBar() {} }"
            };
            const file4: FileOrFolder = {
                path: "/a/b/project/src/main2.ts",
                content: "namespace main.file4 { import DynamicMenu = Common.SomeComponent.DynamicMenu; export function foo(a: DynamicMenu.z) {  } }"
            };
            const configFile: FileOrFolder = {
                path: "/a/b/project/tsconfig.json",
                content: JSON.stringify({
                    compilerOptions: useOutFile ?
                        { outFile: "../output/common.js", target: "es5" } :
                        { outDir: "../output", target: "es5" },
                    files: [file1.path, file2.path, file3.path, file4.path]
                })
            };
            const files = [file1, file2, file3, file4];
            const allfiles = files.concat(configFile);
            const host = createWatchedSystem(allfiles);
            const originalWriteFile = host.writeFile.bind(host);
            const mapOfFilesWritten = createMap<number>();
            host.writeFile = (p: string, content: string) => {
                const count = mapOfFilesWritten.get(p);
                mapOfFilesWritten.set(p, count ? count + 1 : 1);
                return originalWriteFile(p, content);
            };
            createWatchModeWithConfigFile(configFile.path, host);
            if (useOutFile) {
                // Only out file
                assert.equal(mapOfFilesWritten.size, 1);
            }
            else {
                // main.js and main2.js
                assert.equal(mapOfFilesWritten.size, 2);
            }
            mapOfFilesWritten.forEach((value, key) => {
                assert.equal(value, 1, "Key: " + key);
            });
        }

        it("with --outFile and multiple declaration files in the program", () => {
            verifyFilesEmittedOnce(/*useOutFile*/ true);
        });

        it("without --outFile and multiple declaration files in the program", () => {
            verifyFilesEmittedOnce(/*useOutFile*/ false);
        });
    });

    describe("tsc-watch emit for configured projects", () => {
        const file1Consumer1Path = "/a/b/file1Consumer1.ts";
        const moduleFile1Path = "/a/b/moduleFile1.ts";
        const configFilePath = "/a/b/tsconfig.json";
        interface InitialStateParams {
            /** custom config file options */
            configObj?: any;
            /** list of the files that will be emitted for first compilation */
            firstCompilationEmitFiles?: string[];
            /** get the emit file for file - default is multi file emit line */
            getEmitLine?(file: FileOrFolder, host: WatchedSystem): string;
            /** Additional files and folders to add */
            getAdditionalFileOrFolder?(): FileOrFolder[];
            /** initial list of files to emit if not the default list */
            firstReloadFileList?: string[];
        }
        function getInitialState({ configObj = {}, firstCompilationEmitFiles, getEmitLine, getAdditionalFileOrFolder, firstReloadFileList }: InitialStateParams = {}) {
            const host = createWatchedSystem([]);
            const getOutputName = getEmitLine ? (file: FileOrFolder) => getEmitLine(file, host) :
                (file: FileOrFolder) => getEmittedLineForMultiFileOutput(file, host);

            const moduleFile1 = getFileOrFolderEmit({
                path: moduleFile1Path,
                content: "export function Foo() { };",
            }, getOutputName);

            const file1Consumer1 = getFileOrFolderEmit({
                path: file1Consumer1Path,
                content: `import {Foo} from "./moduleFile1"; export var y = 10;`,
            }, getOutputName);

            const file1Consumer2 = getFileOrFolderEmit({
                path: "/a/b/file1Consumer2.ts",
                content: `import {Foo} from "./moduleFile1"; let z = 10;`,
            }, getOutputName);

            const moduleFile2 = getFileOrFolderEmit({
                path: "/a/b/moduleFile2.ts",
                content: `export var Foo4 = 10;`,
            }, getOutputName);

            const globalFile3 = getFileOrFolderEmit({
                path: "/a/b/globalFile3.ts",
                content: `interface GlobalFoo { age: number }`
            });

            const additionalFiles = getAdditionalFileOrFolder ?
                map(getAdditionalFileOrFolder(), file => getFileOrFolderEmit(file, getOutputName)) :
                [];

            (configObj.compilerOptions || (configObj.compilerOptions = {})).listEmittedFiles = true;
            const configFile = getFileOrFolderEmit({
                path: configFilePath,
                content: JSON.stringify(configObj)
            });

            const files = [moduleFile1, file1Consumer1, file1Consumer2, globalFile3, moduleFile2, configFile, libFile, ...additionalFiles];
            let allEmittedFiles = getEmittedLines(files);
            host.reloadFS(firstReloadFileList ? getFiles(firstReloadFileList) : files);

            // Initial compile
            createWatchModeWithConfigFile(configFile.path, host);
            if (firstCompilationEmitFiles) {
                checkAffectedLines(host, getFiles(firstCompilationEmitFiles), allEmittedFiles);
            }
            else {
                checkOutputContains(host, allEmittedFiles);
            }
            host.clearOutput();

            return {
                moduleFile1, file1Consumer1, file1Consumer2, moduleFile2, globalFile3, configFile,
                files,
                getFile,
                verifyAffectedFiles,
                verifyAffectedAllFiles,
                getOutputName
            };

            function getFiles(filelist: string[]) {
                return map(filelist, getFile);
            }

            function getFile(fileName: string) {
                return find(files, file => file.path === fileName);
            }

            function verifyAffectedAllFiles() {
                host.reloadFS(files);
                host.checkTimeoutQueueLengthAndRun(1);
                checkOutputContains(host, allEmittedFiles);
                host.clearOutput();
            }

            function verifyAffectedFiles(expected: FileOrFolderEmit[], filesToReload?: FileOrFolderEmit[]) {
                if (!filesToReload) {
                    filesToReload = files;
                }
                else if (filesToReload.length > files.length) {
                    allEmittedFiles = getEmittedLines(filesToReload);
                }
                host.reloadFS(filesToReload);
                host.checkTimeoutQueueLengthAndRun(1);
                checkAffectedLines(host, expected, allEmittedFiles);
                host.clearOutput();
            }
        }

        it("should contains only itself if a module file's shape didn't change, and all files referencing it if its shape changed", () => {
            const {
                moduleFile1, file1Consumer1, file1Consumer2,
                verifyAffectedFiles
            } = getInitialState();

            // Change the content of moduleFile1 to `export var T: number;export function Foo() { };`
            moduleFile1.content = `export var T: number;export function Foo() { };`;
            verifyAffectedFiles([moduleFile1, file1Consumer1, file1Consumer2]);

            // Change the content of moduleFile1 to `export var T: number;export function Foo() { console.log('hi'); };`
            moduleFile1.content = `export var T: number;export function Foo() { console.log('hi'); };`;
            verifyAffectedFiles([moduleFile1]);
        });

        it("should be up-to-date with the reference map changes", () => {
            const {
                moduleFile1, file1Consumer1, file1Consumer2,
                verifyAffectedFiles
            } = getInitialState();

            // Change file1Consumer1 content to `export let y = Foo();`
            file1Consumer1.content = `export let y = Foo();`;
            verifyAffectedFiles([file1Consumer1]);

            // Change the content of moduleFile1 to `export var T: number;export function Foo() { };`
            moduleFile1.content = `export var T: number;export function Foo() { };`;
            verifyAffectedFiles([moduleFile1, file1Consumer2]);

            // Add the import statements back to file1Consumer1
            file1Consumer1.content = `import {Foo} from "./moduleFile1";let y = Foo();`;
            verifyAffectedFiles([file1Consumer1]);

            // Change the content of moduleFile1 to `export var T: number;export var T2: string;export function Foo() { };`
            moduleFile1.content = `export var T: number;export var T2: string;export function Foo() { };`;
            verifyAffectedFiles([moduleFile1, file1Consumer2, file1Consumer1]);

            // Multiple file edits in one go:

            // Change file1Consumer1 content to `export let y = Foo();`
            // Change the content of moduleFile1 to `export var T: number;export function Foo() { };`
            file1Consumer1.content = `export let y = Foo();`;
            moduleFile1.content = `export var T: number;export function Foo() { };`;
            verifyAffectedFiles([moduleFile1, file1Consumer1, file1Consumer2]);
        });

        it("should be up-to-date with deleted files", () => {
            const {
                moduleFile1, file1Consumer1, file1Consumer2,
                files,
                verifyAffectedFiles
            } = getInitialState();

            // Change the content of moduleFile1 to `export var T: number;export function Foo() { };`
            moduleFile1.content = `export var T: number;export function Foo() { };`;

            // Delete file1Consumer2
            const filesToLoad = mapDefined(files, file => file === file1Consumer2 ? undefined : file);
            verifyAffectedFiles([moduleFile1, file1Consumer1], filesToLoad);
        });

        it("should be up-to-date with newly created files", () => {
            const {
                moduleFile1, file1Consumer1, file1Consumer2,
                files,
                verifyAffectedFiles,
                getOutputName
            } = getInitialState();

            const file1Consumer3 = getFileOrFolderEmit({
                path: "/a/b/file1Consumer3.ts",
                content: `import {Foo} from "./moduleFile1"; let y = Foo();`
            }, getOutputName);
            moduleFile1.content = `export var T: number;export function Foo() { };`;
            verifyAffectedFiles([moduleFile1, file1Consumer1, file1Consumer3, file1Consumer2], files.concat(file1Consumer3));
        });

        it("should detect changes in non-root files", () => {
            const {
                moduleFile1, file1Consumer1,
                verifyAffectedFiles
            } = getInitialState({ configObj: { files: [file1Consumer1Path] }, firstCompilationEmitFiles: [file1Consumer1Path, moduleFile1Path] });

            moduleFile1.content = `export var T: number;export function Foo() { };`;
            verifyAffectedFiles([moduleFile1, file1Consumer1]);

            // change file1 internal, and verify only file1 is affected
            moduleFile1.content += "var T1: number;";
            verifyAffectedFiles([moduleFile1]);
        });

        it("should return all files if a global file changed shape", () => {
            const {
                globalFile3, verifyAffectedAllFiles
            } = getInitialState();

            globalFile3.content += "var T2: string;";
            verifyAffectedAllFiles();
        });

        it("should always return the file itself if '--isolatedModules' is specified", () => {
            const {
                moduleFile1, verifyAffectedFiles
            } = getInitialState({ configObj: { compilerOptions: { isolatedModules: true } } });

            moduleFile1.content = `export var T: number;export function Foo() { };`;
            verifyAffectedFiles([moduleFile1]);
        });

        it("should always return the file itself if '--out' or '--outFile' is specified", () => {
            const outFilePath = "/a/b/out.js";
            const {
                moduleFile1, verifyAffectedFiles
            } = getInitialState({
                    configObj: { compilerOptions: { module: "system", outFile: outFilePath } },
                    getEmitLine: (_, host) => getEmittedLineForSingleFileOutput(outFilePath, host)
                });

            moduleFile1.content = `export var T: number;export function Foo() { };`;
            verifyAffectedFiles([moduleFile1]);
        });

        it("should return cascaded affected file list", () => {
            const file1Consumer1Consumer1: FileOrFolder = {
                path: "/a/b/file1Consumer1Consumer1.ts",
                content: `import {y} from "./file1Consumer1";`
            };
            const {
                moduleFile1, file1Consumer1, file1Consumer2, verifyAffectedFiles, getFile
            } = getInitialState({
                    getAdditionalFileOrFolder: () => [file1Consumer1Consumer1]
                });

            const file1Consumer1Consumer1Emit = getFile(file1Consumer1Consumer1.path);
            file1Consumer1.content += "export var T: number;";
            verifyAffectedFiles([file1Consumer1, file1Consumer1Consumer1Emit]);

            // Doesnt change the shape of file1Consumer1
            moduleFile1.content = `export var T: number;export function Foo() { };`;
            verifyAffectedFiles([moduleFile1, file1Consumer1, file1Consumer2]);

            // Change both files before the timeout
            file1Consumer1.content += "export var T2: number;";
            moduleFile1.content = `export var T2: number;export function Foo() { };`;
            verifyAffectedFiles([moduleFile1, file1Consumer1, file1Consumer2, file1Consumer1Consumer1Emit]);
        });

        it("should work fine for files with circular references", () => {
            // TODO: do not exit on such errors? Just continue to watch the files for update in watch mode

            const file1: FileOrFolder = {
                path: "/a/b/file1.ts",
                content: `
                    /// <reference path="./file2.ts" />
                    export var t1 = 10;`
            };
            const file2: FileOrFolder = {
                path: "/a/b/file2.ts",
                content: `
                    /// <reference path="./file1.ts" />
                    export var t2 = 10;`
            };
            const {
                configFile,
                getFile,
                verifyAffectedFiles
            } = getInitialState({
                    firstCompilationEmitFiles: [file1.path, file2.path],
                    getAdditionalFileOrFolder: () => [file1, file2],
                    firstReloadFileList: [libFile.path, file1.path, file2.path, configFilePath]
                });
            const file1Emit = getFile(file1.path), file2Emit = getFile(file2.path);

            file1Emit.content += "export var t3 = 10;";
            verifyAffectedFiles([file1Emit, file2Emit], [file1, file2, libFile, configFile]);

        });

        it("should detect removed code file", () => {
            const referenceFile1: FileOrFolder = {
                path: "/a/b/referenceFile1.ts",
                content: `
                    /// <reference path="./moduleFile1.ts" />
                    export var x = Foo();`
            };
            const {
                configFile,
                getFile,
                verifyAffectedFiles
            } = getInitialState({
                    firstCompilationEmitFiles: [referenceFile1.path, moduleFile1Path],
                    getAdditionalFileOrFolder: () => [referenceFile1],
                    firstReloadFileList: [libFile.path, referenceFile1.path, moduleFile1Path, configFilePath]
                });

            const referenceFile1Emit = getFile(referenceFile1.path);
            verifyAffectedFiles([referenceFile1Emit], [libFile, referenceFile1Emit, configFile]);
        });

        it("should detect non-existing code file", () => {
            const referenceFile1: FileOrFolder = {
                path: "/a/b/referenceFile1.ts",
                content: `
                    /// <reference path="./moduleFile2.ts" />
                    export var x = Foo();`
            };
            const {
                configFile,
                moduleFile2,
                getFile,
                verifyAffectedFiles
            } = getInitialState({
                    firstCompilationEmitFiles: [referenceFile1.path],
                    getAdditionalFileOrFolder: () => [referenceFile1],
                    firstReloadFileList: [libFile.path, referenceFile1.path, configFilePath]
                });

            const referenceFile1Emit = getFile(referenceFile1.path);
            referenceFile1Emit.content += "export var yy = Foo();";
            verifyAffectedFiles([referenceFile1Emit], [libFile, referenceFile1Emit, configFile]);

            // Create module File2 and see both files are saved
            verifyAffectedFiles([referenceFile1Emit, moduleFile2], [libFile, moduleFile2, referenceFile1Emit, configFile]);
        });
    });

    describe("tsc-watch emit file content", () => {
        interface EmittedFile extends FileOrFolder {
            shouldBeWritten: boolean;
        }
        function getEmittedFiles(files: FileOrFolderEmit[], contents: string[]): EmittedFile[] {
            return map(contents, (content, index) => {
                return {
                    content,
                    path: changeExtension(files[index].path, Extension.Js),
                    shouldBeWritten: true
                };
            }
            );
        }
        function verifyEmittedFiles(host: WatchedSystem, emittedFiles: EmittedFile[]) {
            for (const { path, content, shouldBeWritten } of emittedFiles) {
                if (shouldBeWritten) {
                    assert(host.fileExists(path), `Expected file ${path} to be present`);
                    assert.equal(host.readFile(path), content, `Contents of file ${path} do not match`);
                }
                else {
                    assert(!host.fileExists(path), `Expected file ${path} to be absent`);
                }
            }
        }

        function verifyEmittedFileContents(newLine: string, inputFiles: FileOrFolder[], initialEmittedFileContents: string[],
            modifyFiles: (files: FileOrFolderEmit[], emitedFiles: EmittedFile[]) => FileOrFolderEmit[], configFile?: FileOrFolder) {
            const host = createWatchedSystem([], { newLine });
            const files = concatenate(
                map(inputFiles, file => getFileOrFolderEmit(file, fileToConvert => getEmittedLineForMultiFileOutput(fileToConvert, host))),
                configFile ? [libFile, configFile] : [libFile]
            );
            const allEmittedFiles = getEmittedLines(files);
            host.reloadFS(files);

            // Initial compile
            if (configFile) {
                createWatchModeWithConfigFile(configFile.path, host);
            }
            else {
                // First file as the root
                createWatchModeWithoutConfigFile([files[0].path], host, { listEmittedFiles: true });
            }
            checkOutputContains(host, allEmittedFiles);

            const emittedFiles = getEmittedFiles(files, initialEmittedFileContents);
            verifyEmittedFiles(host, emittedFiles);
            host.clearOutput();

            const affectedFiles = modifyFiles(files, emittedFiles);
            host.reloadFS(files);
            host.checkTimeoutQueueLengthAndRun(1);
            checkAffectedLines(host, affectedFiles, allEmittedFiles);

            verifyEmittedFiles(host, emittedFiles);
        }

        function verifyNewLine(newLine: string) {
            const lines = ["var x = 1;", "var y = 2;"];
            const fileContent = lines.join(newLine);
            const f = {
                path: "/a/app.ts",
                content: fileContent
            };

            verifyEmittedFileContents(newLine, [f], [fileContent + newLine], modifyFiles);

            function modifyFiles(files: FileOrFolderEmit[], emittedFiles: EmittedFile[]) {
                files[0].content = fileContent + newLine + "var z = 3;";
                emittedFiles[0].content = files[0].content + newLine;
                return [files[0]];
            }
        }

        it("handles new lines: \\n", () => {
            verifyNewLine("\n");
        });

        it("handles new lines: \\r\\n", () => {
            verifyNewLine("\r\n");
        });

        it("should emit specified file", () => {
            const file1 = {
                path: "/a/b/f1.ts",
                content: `export function Foo() { return 10; }`
            };

            const file2 = {
                path: "/a/b/f2.ts",
                content: `import {Foo} from "./f1"; export let y = Foo();`
            };

            const file3 = {
                path: "/a/b/f3.ts",
                content: `import {y} from "./f2"; let x = y;`
            };

            const configFile = {
                path: "/a/b/tsconfig.json",
                content: JSON.stringify({ compilerOptions: { listEmittedFiles: true } })
            };

            verifyEmittedFileContents("\r\n", [file1, file2, file3], [
                `"use strict";\r\nexports.__esModule = true;\r\nfunction Foo() { return 10; }\r\nexports.Foo = Foo;\r\n`,
                `"use strict";\r\nexports.__esModule = true;\r\nvar f1_1 = require("./f1");\r\nexports.y = f1_1.Foo();\r\n`,
                `"use strict";\r\nexports.__esModule = true;\r\nvar f2_1 = require("./f2");\r\nvar x = f2_1.y;\r\n`
            ], modifyFiles, configFile);

            function modifyFiles(files: FileOrFolderEmit[], emittedFiles: EmittedFile[]) {
                files[0].content += `export function foo2() { return 2; }`;
                emittedFiles[0].content += `function foo2() { return 2; }\r\nexports.foo2 = foo2;\r\n`;
                emittedFiles[2].shouldBeWritten = false;
                return files.slice(0, 2);
            }
        });

        it("Elides const enums correctly in incremental compilation", () => {
            const currentDirectory = "/user/someone/projects/myproject";
            const file1: FileOrFolder = {
                path: `${currentDirectory}/file1.ts`,
                content: "export const enum E1 { V = 1 }"
            };
            const file2: FileOrFolder = {
                path: `${currentDirectory}/file2.ts`,
                content: `import { E1 } from "./file1"; export const enum E2 { V = E1.V }`
            };
            const file3: FileOrFolder = {
                path: `${currentDirectory}/file3.ts`,
                content: `import { E2 } from "./file2"; const v: E2 = E2.V;`
            };
            const strictAndEsModule = `"use strict";\nexports.__esModule = true;\n`;
            verifyEmittedFileContents("\n", [file3, file2, file1], [
                `${strictAndEsModule}var v = 1 /* V */;\n`,
                strictAndEsModule,
                strictAndEsModule
            ], modifyFiles);

            function modifyFiles(files: FileOrFolderEmit[], emittedFiles: EmittedFile[]) {
                files[0].content += `function foo2() { return 2; }`;
                emittedFiles[0].content += `function foo2() { return 2; }\n`;
                emittedFiles[1].shouldBeWritten = false;
                emittedFiles[2].shouldBeWritten = false;
                return [files[0]];
            }
        });
    });

    describe("tsc-watch module resolution caching", () => {
        it("works", () => {
            const root = {
                path: "/a/d/f0.ts",
                content: `import {x} from "f1"`
            };
            const imported = {
                path: "/a/f1.ts",
                content: `foo()`
            };

            const files = [root, imported, libFile];
            const host = createWatchedSystem(files);
            const watch = createWatchModeWithoutConfigFile([root.path], host, { module: ModuleKind.AMD });

            const f1IsNotModule = getDiagnosticOfFileFromProgram(watch(), root.path, root.content.indexOf('"f1"'), '"f1"'.length, Diagnostics.File_0_is_not_a_module, imported.path);
            const cannotFindFoo = getDiagnosticOfFileFromProgram(watch(), imported.path, imported.content.indexOf("foo"), "foo".length, Diagnostics.Cannot_find_name_0, "foo");

            // ensure that imported file was found
            checkOutputErrors(host, [f1IsNotModule, cannotFindFoo], /*errorsPosition*/ ExpectedOutputErrorsPosition.AfterCompilationStarting);

            const originalFileExists = host.fileExists;
            {
                const newContent = `import {x} from "f1"
                var x: string = 1;`;
                root.content = newContent;
                host.reloadFS(files);

                // patch fileExists to make sure that disk is not touched
                host.fileExists = notImplemented;

                // trigger synchronization to make sure that import will be fetched from the cache
                host.runQueuedTimeoutCallbacks();

                // ensure file has correct number of errors after edit
                checkOutputErrors(host, [
                    f1IsNotModule,
                    getDiagnosticOfFileFromProgram(watch(), root.path, newContent.indexOf("var x") + "var ".length, "x".length, Diagnostics.Type_0_is_not_assignable_to_type_1, 1, "string"),
                    cannotFindFoo
                ], /*errorsPosition*/ ExpectedOutputErrorsPosition.AfterFileChangeDetected);
            }
            {
                let fileExistsIsCalled = false;
                host.fileExists = (fileName): boolean => {
                    if (fileName === "lib.d.ts") {
                        return false;
                    }
                    fileExistsIsCalled = true;
                    assert(fileName.indexOf("/f2.") !== -1);
                    return originalFileExists.call(host, fileName);
                };

                root.content = `import {x} from "f2"`;
                host.reloadFS(files);

                // trigger synchronization to make sure that LSHost will try to find 'f2' module on disk
                host.runQueuedTimeoutCallbacks();

                // ensure file has correct number of errors after edit
                checkOutputErrors(host, [
                    getDiagnosticModuleNotFoundOfFile(watch(), root, "f2")
                ], /*errorsPosition*/ ExpectedOutputErrorsPosition.AfterFileChangeDetected);

                assert(fileExistsIsCalled);
            }
            {
                let fileExistsCalled = false;
                host.fileExists = (fileName): boolean => {
                    if (fileName === "lib.d.ts") {
                        return false;
                    }
                    fileExistsCalled = true;
                    assert(fileName.indexOf("/f1.") !== -1);
                    return originalFileExists.call(host, fileName);
                };

                const newContent = `import {x} from "f1"`;
                root.content = newContent;

                host.reloadFS(files);
                host.runQueuedTimeoutCallbacks();

<<<<<<< HEAD
                checkOutputErrors(host, [f1IsNotModule, cannotFindFoo], /*errorsPosition*/ ExpectedOutputErrorsPosition.AfterFileChangeDetected);
                assert.isTrue(fileExistsCalled);
=======
                checkOutputErrors(host, [f1IsNotModule, cannotFindFoo]);
                assert(fileExistsCalled);
>>>>>>> e42ecea8
            }
        });

        it("loads missing files from disk", () => {
            const root = {
                path: `/a/foo.ts`,
                content: `import {x} from "bar"`
            };

            const imported = {
                path: `/a/bar.d.ts`,
                content: `export const y = 1;`
            };

            const files = [root, libFile];
            const host = createWatchedSystem(files);
            const originalFileExists = host.fileExists;

            let fileExistsCalledForBar = false;
            host.fileExists = fileName => {
                if (fileName === "lib.d.ts") {
                    return false;
                }
                if (!fileExistsCalledForBar) {
                    fileExistsCalledForBar = fileName.indexOf("/bar.") !== -1;
                }

                return originalFileExists.call(host, fileName);
            };

            const watch = createWatchModeWithoutConfigFile([root.path], host, { module: ModuleKind.AMD });

            assert(fileExistsCalledForBar, "'fileExists' should be called");
            checkOutputErrors(host, [
                getDiagnosticModuleNotFoundOfFile(watch(), root, "bar")
            ], /*errorsPosition*/ ExpectedOutputErrorsPosition.AfterCompilationStarting);

            fileExistsCalledForBar = false;
            root.content = `import {y} from "bar"`;
            host.reloadFS(files.concat(imported));

            host.runQueuedTimeoutCallbacks();
<<<<<<< HEAD
            assert.isTrue(fileExistsCalledForBar, "'fileExists' should be called.");
            checkOutputErrors(host, emptyArray, /*errorsPosition*/ ExpectedOutputErrorsPosition.AfterFileChangeDetected);
=======
            assert(fileExistsCalledForBar, "'fileExists' should be called.");
            checkOutputErrors(host, emptyArray);
>>>>>>> e42ecea8
        });

        it("should compile correctly when resolved module goes missing and then comes back (module is not part of the root)", () => {
            const root = {
                path: `/a/foo.ts`,
                content: `import {x} from "bar"`
            };

            const imported = {
                path: `/a/bar.d.ts`,
                content: `export const y = 1;export const x = 10;`
            };

            const files = [root, libFile];
            const filesWithImported = files.concat(imported);
            const host = createWatchedSystem(filesWithImported);
            const originalFileExists = host.fileExists;
            let fileExistsCalledForBar = false;
            host.fileExists = fileName => {
                if (fileName === "lib.d.ts") {
                    return false;
                }
                if (!fileExistsCalledForBar) {
                    fileExistsCalledForBar = fileName.indexOf("/bar.") !== -1;
                }
                return originalFileExists.call(host, fileName);
            };

            const watch = createWatchModeWithoutConfigFile([root.path], host, { module: ModuleKind.AMD });

<<<<<<< HEAD
            assert.isTrue(fileExistsCalledForBar, "'fileExists' should be called");
            checkOutputErrors(host, emptyArray, /*errorsPosition*/ ExpectedOutputErrorsPosition.AfterCompilationStarting);
=======
            assert(fileExistsCalledForBar, "'fileExists' should be called");
            checkOutputErrors(host, emptyArray, /*isInitial*/ true);
>>>>>>> e42ecea8

            fileExistsCalledForBar = false;
            host.reloadFS(files);
            host.runQueuedTimeoutCallbacks();
            assert(fileExistsCalledForBar, "'fileExists' should be called.");
            checkOutputErrors(host, [
                getDiagnosticModuleNotFoundOfFile(watch(), root, "bar")
            ], /*errorsPosition*/ ExpectedOutputErrorsPosition.AfterFileChangeDetected);

            fileExistsCalledForBar = false;
            host.reloadFS(filesWithImported);
            host.checkTimeoutQueueLengthAndRun(1);
<<<<<<< HEAD
            assert.isTrue(fileExistsCalledForBar, "'fileExists' should be called.");
            checkOutputErrors(host, emptyArray, /*errorsPosition*/ ExpectedOutputErrorsPosition.AfterFileChangeDetected);
=======
            assert(fileExistsCalledForBar, "'fileExists' should be called.");
            checkOutputErrors(host, emptyArray);
>>>>>>> e42ecea8
        });

        it("works when module resolution changes to ambient module", () => {
            const root = {
                path: "/a/b/foo.ts",
                content: `import * as fs from "fs";`
            };

            const packageJson = {
                path: "/a/b/node_modules/@types/node/package.json",
                content: `
{
  "main": ""
}
`
            };

            const nodeType = {
                path: "/a/b/node_modules/@types/node/index.d.ts",
                content: `
declare module "fs" {
    export interface Stats {
        isFile(): boolean;
    }
}`
            };

            const files = [root, libFile];
            const filesWithNodeType = files.concat(packageJson, nodeType);
            const host = createWatchedSystem(files, { currentDirectory: "/a/b" });

            const watch = createWatchModeWithoutConfigFile([root.path], host, { });

            checkOutputErrors(host, [
                getDiagnosticModuleNotFoundOfFile(watch(), root, "fs")
            ], /*errorsPosition*/ ExpectedOutputErrorsPosition.AfterCompilationStarting);

            host.reloadFS(filesWithNodeType);
            host.runQueuedTimeoutCallbacks();
            checkOutputErrors(host, emptyArray, /*errorsPosition*/ ExpectedOutputErrorsPosition.AfterFileChangeDetected);
        });

        it("works when included file with ambient module changes", () => {
            const root = {
                path: "/a/b/foo.ts",
                content: `
import * as fs from "fs";
import * as u from "url";
`
            };

            const file = {
                path: "/a/b/bar.d.ts",
                content: `
declare module "url" {
    export interface Url {
        href?: string;
    }
}
`
            };

            const fileContentWithFS = `
declare module "fs" {
    export interface Stats {
        isFile(): boolean;
    }
}
`;

            const files = [root, file, libFile];
            const host = createWatchedSystem(files, { currentDirectory: "/a/b" });

            const watch = createWatchModeWithoutConfigFile([root.path, file.path], host, {});

            checkOutputErrors(host, [
                getDiagnosticModuleNotFoundOfFile(watch(), root, "fs")
            ], /*errorsPosition*/ ExpectedOutputErrorsPosition.AfterCompilationStarting);

            file.content += fileContentWithFS;
            host.reloadFS(files);
            host.runQueuedTimeoutCallbacks();
            checkOutputErrors(host, emptyArray, /*errorsPosition*/ ExpectedOutputErrorsPosition.AfterFileChangeDetected);
        });

        it("works when reusing program with files from external library", () => {
            interface ExpectedFile { path: string; isExpectedToEmit?: boolean; content?: string; }
            const configDir = "/a/b/projects/myProject/src/";
            const file1: FileOrFolder = {
                path: configDir + "file1.ts",
                content: 'import module1 = require("module1");\nmodule1("hello");'
            };
            const file2: FileOrFolder = {
                path: configDir + "file2.ts",
                content: 'import module11 = require("module1");\nmodule11("hello");'
            };
            const module1: FileOrFolder = {
                path: "/a/b/projects/myProject/node_modules/module1/index.js",
                content: "module.exports = options => { return options.toString(); }"
            };
            const configFile: FileOrFolder = {
                path: configDir + "tsconfig.json",
                content: JSON.stringify({
                    compilerOptions: {
                        allowJs: true,
                        rootDir: ".",
                        outDir: "../dist",
                        moduleResolution: "node",
                        maxNodeModuleJsDepth: 1
                    }
                })
            };
            const outDirFolder = "/a/b/projects/myProject/dist/";
            const programFiles = [file1, file2, module1, libFile];
            const host = createWatchedSystem(programFiles.concat(configFile), { currentDirectory: "/a/b/projects/myProject/" });
            const watch = createWatchModeWithConfigFile(configFile.path, host);
            checkProgramActualFiles(watch(), programFiles.map(f => f.path));
            checkOutputErrors(host, emptyArray, /*errorsPosition*/ ExpectedOutputErrorsPosition.AfterCompilationStarting);
            const expectedFiles: ExpectedFile[] = [
                createExpectedEmittedFile(file1),
                createExpectedEmittedFile(file2),
                createExpectedToNotEmitFile("index.js"),
                createExpectedToNotEmitFile("src/index.js"),
                createExpectedToNotEmitFile("src/file1.js"),
                createExpectedToNotEmitFile("src/file2.js"),
                createExpectedToNotEmitFile("lib.js"),
                createExpectedToNotEmitFile("lib.d.ts")
            ];
            verifyExpectedFiles(expectedFiles);

            file1.content += "\n;";
            expectedFiles[0].content += ";\n"; // Only emit file1 with this change
            expectedFiles[1].isExpectedToEmit = false;
            host.reloadFS(programFiles.concat(configFile));
            host.runQueuedTimeoutCallbacks();
            checkProgramActualFiles(watch(), programFiles.map(f => f.path));
            checkOutputErrors(host, emptyArray, /*errorsPosition*/ ExpectedOutputErrorsPosition.AfterFileChangeDetected);
            verifyExpectedFiles(expectedFiles);


            function verifyExpectedFiles(expectedFiles: ExpectedFile[]) {
                forEach(expectedFiles, f => {
                    assert.equal(!!host.fileExists(f.path), f.isExpectedToEmit, "File " + f.path + " is expected to " + (f.isExpectedToEmit ? "emit" : "not emit"));
                    if (f.isExpectedToEmit) {
                        assert.equal(host.readFile(f.path), f.content, "Expected contents of " + f.path);
                    }
                });
            }

            function createExpectedToNotEmitFile(fileName: string): ExpectedFile {
                return {
                    path: outDirFolder + fileName,
                    isExpectedToEmit: false
                };
            }

            function createExpectedEmittedFile(file: FileOrFolder): ExpectedFile {
                return {
                    path: removeFileExtension(file.path.replace(configDir, outDirFolder)) + Extension.Js,
                    isExpectedToEmit: true,
                    content: '"use strict";\nexports.__esModule = true;\n' + file.content.replace("import", "var") + "\n"
                };
            }
        });
    });

    describe("tsc-watch with when module emit is specified as node", () => {
        it("when instead of filechanged recursive directory watcher is invoked", () => {
            const configFile: FileOrFolder = {
                path: "/a/rootFolder/project/tsconfig.json",
                content: JSON.stringify({
                    compilerOptions: {
                        module: "none",
                        allowJs: true,
                        outDir: "Static/scripts/"
                    },
                    include: [
                        "Scripts/**/*"
                    ],
                })
            };
            const outputFolder = "/a/rootFolder/project/Static/scripts/";
            const file1: FileOrFolder = {
                path: "/a/rootFolder/project/Scripts/TypeScript.ts",
                content: "var z = 10;"
            };
            const file2: FileOrFolder = {
                path: "/a/rootFolder/project/Scripts/Javascript.js",
                content: "var zz = 10;"
            };
            const files = [configFile, file1, file2, libFile];
            const host = createWatchedSystem(files);
            const watch = createWatchModeWithConfigFile(configFile.path, host);

            checkProgramActualFiles(watch(), mapDefined(files, f => f === configFile ? undefined : f.path));
            file1.content = "var zz30 = 100;";
            host.reloadFS(files, { invokeDirectoryWatcherInsteadOfFileChanged: true });
            host.runQueuedTimeoutCallbacks();

            checkProgramActualFiles(watch(), mapDefined(files, f => f === configFile ? undefined : f.path));
            const outputFile1 = changeExtension((outputFolder + getBaseFileName(file1.path)), ".js");
            assert(host.fileExists(outputFile1));
            assert.equal(host.readFile(outputFile1), file1.content + host.newLine);
        });
    });

    describe("tsc-watch console clearing", () => {
        it("clears the console when it starts", () => {
            const file = {
                path: "f.ts",
                content: ""
            };
            const host = createWatchedSystem([file]);

            createWatchModeWithoutConfigFile([file.path], host);
            host.runQueuedTimeoutCallbacks();

            host.checkScreenClears(1);
        });

        it("clears the console on recompile", () => {
            const file = {
                path: "f.ts",
                content: ""
            };
            const host = createWatchedSystem([file]);
            createWatchModeWithoutConfigFile([file.path], host);

            const modifiedFile = {
                ...file,
                content: "//"
            };
            host.reloadFS([modifiedFile]);
            host.runQueuedTimeoutCallbacks();

            host.checkScreenClears(2);
        });
    });
}
<|MERGE_RESOLUTION|>--- conflicted
+++ resolved
@@ -1,2110 +1,2090 @@
-/// <reference path="..\harness.ts" />
-/// <reference path="..\..\compiler\watch.ts" />
-/// <reference path="..\virtualFileSystemWithWatch.ts" />
-
-namespace ts.tscWatch {
-
-    import WatchedSystem = ts.TestFSWithWatch.TestServerHost;
-    type FileOrFolder = ts.TestFSWithWatch.FileOrFolder;
-    import createWatchedSystem = ts.TestFSWithWatch.createWatchedSystem;
-    import checkFileNames = ts.TestFSWithWatch.checkFileNames;
-    import libFile = ts.TestFSWithWatch.libFile;
-    import checkWatchedFiles = ts.TestFSWithWatch.checkWatchedFiles;
-    import checkWatchedDirectories = ts.TestFSWithWatch.checkWatchedDirectories;
-    import checkOutputContains = ts.TestFSWithWatch.checkOutputContains;
-    import checkOutputDoesNotContain = ts.TestFSWithWatch.checkOutputDoesNotContain;
-
-    export function checkProgramActualFiles(program: Program, expectedFiles: string[]) {
-        checkFileNames(`Program actual files`, program.getSourceFiles().map(file => file.fileName), expectedFiles);
-    }
-
-    export function checkProgramRootFiles(program: Program, expectedFiles: string[]) {
-        checkFileNames(`Program rootFileNames`, program.getRootFileNames(), expectedFiles);
-    }
-
-    function createWatchingSystemHost(system: WatchedSystem) {
-        return ts.createWatchingSystemHost(/*pretty*/ undefined, system);
-    }
-
-    function parseConfigFile(configFileName: string, watchingSystemHost: WatchingSystemHost) {
-        return ts.parseConfigFile(configFileName, {}, watchingSystemHost.system, watchingSystemHost.reportDiagnostic, watchingSystemHost.reportWatchDiagnostic);
-    }
-
-    function createWatchModeWithConfigFile(configFilePath: string, host: WatchedSystem) {
-        const watchingSystemHost = createWatchingSystemHost(host);
-        const configFileResult = parseConfigFile(configFilePath, watchingSystemHost);
-        return ts.createWatchModeWithConfigFile(configFileResult, {}, watchingSystemHost);
-    }
-
-    function createWatchModeWithoutConfigFile(fileNames: string[], host: WatchedSystem, options: CompilerOptions = {}) {
-        const watchingSystemHost = createWatchingSystemHost(host);
-        return ts.createWatchModeWithoutConfigFile(fileNames, options, watchingSystemHost);
-    }
-
-    function getEmittedLineForMultiFileOutput(file: FileOrFolder, host: WatchedSystem) {
-        return `TSFILE: ${file.path.replace(".ts", ".js")}${host.newLine}`;
-    }
-
-    function getEmittedLineForSingleFileOutput(filename: string, host: WatchedSystem) {
-        return `TSFILE: ${filename}${host.newLine}`;
-    }
-
-    interface FileOrFolderEmit extends FileOrFolder {
-        output?: string;
-    }
-
-    function getFileOrFolderEmit(file: FileOrFolder, getOutput?: (file: FileOrFolder) => string): FileOrFolderEmit {
-        const result = file as FileOrFolderEmit;
-        if (getOutput) {
-            result.output = getOutput(file);
-        }
-        return result;
-    }
-
-    function getEmittedLines(files: FileOrFolderEmit[]) {
-        const seen = createMap<true>();
-        const result: string[] = [];
-        for (const { output } of files) {
-            if (output && !seen.has(output)) {
-                seen.set(output, true);
-                result.push(output);
-            }
-        }
-        return result;
-    }
-
-    function checkAffectedLines(host: WatchedSystem, affectedFiles: FileOrFolderEmit[], allEmittedFiles: string[]) {
-        const expectedAffectedFiles = getEmittedLines(affectedFiles);
-        const expectedNonAffectedFiles = mapDefined(allEmittedFiles, line => contains(expectedAffectedFiles, line) ? undefined : line);
-        checkOutputContains(host, expectedAffectedFiles);
-        checkOutputDoesNotContain(host, expectedNonAffectedFiles);
-    }
-
-    enum ExpectedOutputErrorsPosition {
-        BeforeCompilationStarts,
-        AfterCompilationStarting,
-        AfterFileChangeDetected
-    }
-
-    function checkOutputErrors(
-        host: WatchedSystem,
-        errors: ReadonlyArray<Diagnostic>,
-        errorsPosition: ExpectedOutputErrorsPosition,
-        skipWaiting?: true
-    ) {
-        const outputs = host.getOutput();
-        const expectedOutputCount = errors.length + (skipWaiting ? 0 : 1) + 1;
-        assert.equal(outputs.length, expectedOutputCount, "Outputs = " + outputs.toString());
-        let index: number;
-
-        switch (errorsPosition) {
-            case ExpectedOutputErrorsPosition.AfterCompilationStarting:
-                assertWatchDiagnosticAt(host, 0, Diagnostics.Starting_compilation_in_watch_mode);
-                index = 1;
-                break;
-            case ExpectedOutputErrorsPosition.AfterFileChangeDetected:
-                assertWatchDiagnosticAt(host, 0, Diagnostics.File_change_detected_Starting_incremental_compilation);
-                index = 1;
-                break;
-            case ExpectedOutputErrorsPosition.BeforeCompilationStarts:
-                assertWatchDiagnosticAt(host, errors.length, Diagnostics.Starting_compilation_in_watch_mode);
-                index = 0;
-                break;
-        }
-
-        forEach(errors, error => {
-            assertDiagnosticAt(host, index, error);
-            index++;
-        });
-        if (!skipWaiting) {
-            if (errorsPosition === ExpectedOutputErrorsPosition.BeforeCompilationStarts) {
-                assertWatchDiagnosticAt(host, index, ts.Diagnostics.Starting_compilation_in_watch_mode);
-                index += 1;
-            }
-            assertWatchDiagnosticAt(host, index, Diagnostics.Compilation_complete_Watching_for_file_changes);
-        }
-        host.clearOutput();
-    }
-
-    function assertDiagnosticAt(host: WatchedSystem, outputAt: number, diagnostic: Diagnostic) {
-        const output = host.getOutput()[outputAt];
-        assert.equal(output, formatDiagnostic(diagnostic, host), "outputs[" + outputAt + "] is " + output);
-    }
-
-    function assertWatchDiagnosticAt(host: WatchedSystem, outputAt: number, diagnosticMessage: DiagnosticMessage) {
-        const output = host.getOutput()[outputAt];
-        assert(endsWith(output, getWatchDiagnosticWithoutDate(host, diagnosticMessage)), "outputs[" + outputAt + "] is " + output);
-    }
-
-    function getWatchDiagnosticWithoutDate(host: WatchedSystem, diagnosticMessage: DiagnosticMessage) {
-        return ` - ${flattenDiagnosticMessageText(getLocaleSpecificMessage(diagnosticMessage), host.newLine)}${host.newLine + host.newLine + host.newLine}`;
-    }
-
-    function getDiagnosticOfFileFrom(file: SourceFile, text: string, start: number, length: number, message: DiagnosticMessage): Diagnostic {
-        return {
-            file,
-            start,
-            length,
-
-            messageText: text,
-            category: message.category,
-            code: message.code,
-        };
-    }
-
-    function getDiagnosticWithoutFile(message: DiagnosticMessage, ..._args: (string | number)[]): Diagnostic {
-        let text = getLocaleSpecificMessage(message);
-
-        if (arguments.length > 1) {
-            text = formatStringFromArgs(text, arguments, 1);
-        }
-
-        return getDiagnosticOfFileFrom(/*file*/ undefined, text, /*start*/ undefined, /*length*/ undefined, message);
-    }
-
-    function getDiagnosticOfFile(file: SourceFile, start: number, length: number, message: DiagnosticMessage, ..._args: (string | number)[]): Diagnostic {
-        let text = getLocaleSpecificMessage(message);
-
-        if (arguments.length > 4) {
-            text = formatStringFromArgs(text, arguments, 4);
-        }
-
-        return getDiagnosticOfFileFrom(file, text, start, length, message);
-    }
-
-    function getUnknownCompilerOption(program: Program, configFile: FileOrFolder, option: string) {
-        const quotedOption = `"${option}"`;
-        return getDiagnosticOfFile(program.getCompilerOptions().configFile, configFile.content.indexOf(quotedOption), quotedOption.length, Diagnostics.Unknown_compiler_option_0, option);
-    }
-
-    function getDiagnosticOfFileFromProgram(program: Program, filePath: string, start: number, length: number, message: DiagnosticMessage, ..._args: (string | number)[]): Diagnostic {
-        let text = getLocaleSpecificMessage(message);
-
-        if (arguments.length > 5) {
-            text = formatStringFromArgs(text, arguments, 5);
-        }
-
-        return getDiagnosticOfFileFrom(program.getSourceFileByPath(toPath(filePath, program.getCurrentDirectory(), s => s.toLowerCase())),
-            text, start, length, message);
-    }
-
-    function getDiagnosticModuleNotFoundOfFile(program: Program, file: FileOrFolder, moduleName: string) {
-        const quotedModuleName = `"${moduleName}"`;
-        return getDiagnosticOfFileFromProgram(program, file.path, file.content.indexOf(quotedModuleName), quotedModuleName.length, Diagnostics.Cannot_find_module_0, moduleName);
-    }
-
-    describe("tsc-watch program updates", () => {
-        const commonFile1: FileOrFolder = {
-            path: "/a/b/commonFile1.ts",
-            content: "let x = 1"
-        };
-        const commonFile2: FileOrFolder = {
-            path: "/a/b/commonFile2.ts",
-            content: "let y = 1"
-        };
-
-        it("create watch without config file", () => {
-            const appFile: FileOrFolder = {
-                path: "/a/b/c/app.ts",
-                content: `
-                import {f} from "./module"
-                console.log(f)
-                `
-            };
-
-            const moduleFile: FileOrFolder = {
-                path: "/a/b/c/module.d.ts",
-                content: `export let x: number`
-            };
-            const host = createWatchedSystem([appFile, moduleFile, libFile]);
-            const watch = createWatchModeWithoutConfigFile([appFile.path], host);
-
-            checkProgramActualFiles(watch(), [appFile.path, libFile.path, moduleFile.path]);
-
-            // TODO: Should we watch creation of config files in the root file's file hierarchy?
-
-            // const configFileLocations = ["/a/b/c/", "/a/b/", "/a/", "/"];
-            // const configFiles = flatMap(configFileLocations, location => [location + "tsconfig.json", location + "jsconfig.json"]);
-            // checkWatchedFiles(host, configFiles.concat(libFile.path, moduleFile.path));
-        });
-
-        it("can handle tsconfig file name with difference casing", () => {
-            const f1 = {
-                path: "/a/b/app.ts",
-                content: "let x = 1"
-            };
-            const config = {
-                path: "/a/b/tsconfig.json",
-                content: JSON.stringify({
-                    include: ["app.ts"]
-                })
-            };
-
-            const host = createWatchedSystem([f1, config], { useCaseSensitiveFileNames: false });
-            const upperCaseConfigFilePath = combinePaths(getDirectoryPath(config.path).toUpperCase(), getBaseFileName(config.path));
-            const watch = createWatchModeWithConfigFile(upperCaseConfigFilePath, host);
-            checkProgramActualFiles(watch(), [combinePaths(getDirectoryPath(upperCaseConfigFilePath), getBaseFileName(f1.path))]);
-        });
-
-        it("create configured project without file list", () => {
-            const configFile: FileOrFolder = {
-                path: "/a/b/tsconfig.json",
-                content: `
-                {
-                    "compilerOptions": {},
-                    "exclude": [
-                        "e"
-                    ]
-                }`
-            };
-            const file1: FileOrFolder = {
-                path: "/a/b/c/f1.ts",
-                content: "let x = 1"
-            };
-            const file2: FileOrFolder = {
-                path: "/a/b/d/f2.ts",
-                content: "let y = 1"
-            };
-            const file3: FileOrFolder = {
-                path: "/a/b/e/f3.ts",
-                content: "let z = 1"
-            };
-
-            const host = createWatchedSystem([configFile, libFile, file1, file2, file3]);
-            const watchingSystemHost = createWatchingSystemHost(host);
-            const configFileResult = parseConfigFile(configFile.path, watchingSystemHost);
-            assert.equal(configFileResult.errors.length, 0, `expect no errors in config file, got ${JSON.stringify(configFileResult.errors)}`);
-
-            const watch = ts.createWatchModeWithConfigFile(configFileResult, {}, watchingSystemHost);
-
-            checkProgramActualFiles(watch(), [file1.path, libFile.path, file2.path]);
-            checkProgramRootFiles(watch(), [file1.path, file2.path]);
-            checkWatchedFiles(host, [configFile.path, file1.path, file2.path, libFile.path]);
-            const configDir = getDirectoryPath(configFile.path);
-            checkWatchedDirectories(host, [configDir, combinePaths(configDir, projectSystem.nodeModulesAtTypes)], /*recursive*/ true);
-        });
-
-        // TODO: if watching for config file creation
-        // it("add and then remove a config file in a folder with loose files", () => {
-        // });
-
-        it("add new files to a configured program without file list", () => {
-            const configFile: FileOrFolder = {
-                path: "/a/b/tsconfig.json",
-                content: `{}`
-            };
-            const host = createWatchedSystem([commonFile1, libFile, configFile]);
-            const watch = createWatchModeWithConfigFile(configFile.path, host);
-            const configDir = getDirectoryPath(configFile.path);
-            checkWatchedDirectories(host, [configDir, combinePaths(configDir, projectSystem.nodeModulesAtTypes)], /*recursive*/ true);
-
-            checkProgramRootFiles(watch(), [commonFile1.path]);
-
-            // add a new ts file
-            host.reloadFS([commonFile1, commonFile2, libFile, configFile]);
-            host.checkTimeoutQueueLengthAndRun(1);
-            checkProgramRootFiles(watch(), [commonFile1.path, commonFile2.path]);
-        });
-
-        it("should ignore non-existing files specified in the config file", () => {
-            const configFile: FileOrFolder = {
-                path: "/a/b/tsconfig.json",
-                content: `{
-                    "compilerOptions": {},
-                    "files": [
-                        "commonFile1.ts",
-                        "commonFile3.ts"
-                    ]
-                }`
-            };
-            const host = createWatchedSystem([commonFile1, commonFile2, configFile]);
-            const watch = createWatchModeWithConfigFile(configFile.path, host);
-
-            const commonFile3 = "/a/b/commonFile3.ts";
-            checkProgramRootFiles(watch(), [commonFile1.path, commonFile3]);
-            checkProgramActualFiles(watch(), [commonFile1.path]);
-        });
-
-        it("handle recreated files correctly", () => {
-            const configFile: FileOrFolder = {
-                path: "/a/b/tsconfig.json",
-                content: `{}`
-            };
-            const host = createWatchedSystem([commonFile1, commonFile2, configFile]);
-            const watch = createWatchModeWithConfigFile(configFile.path, host);
-            checkProgramRootFiles(watch(), [commonFile1.path, commonFile2.path]);
-
-            // delete commonFile2
-            host.reloadFS([commonFile1, configFile]);
-            host.checkTimeoutQueueLengthAndRun(1);
-            checkProgramRootFiles(watch(), [commonFile1.path]);
-
-            // re-add commonFile2
-            host.reloadFS([commonFile1, commonFile2, configFile]);
-            host.checkTimeoutQueueLengthAndRun(1);
-            checkProgramRootFiles(watch(), [commonFile1.path, commonFile2.path]);
-        });
-
-        it("handles the missing files - that were added to program because they were added with ///<ref", () => {
-            const commonFile2Name = "commonFile2.ts";
-            const file1: FileOrFolder = {
-                path: "/a/b/commonFile1.ts",
-                content: `/// <reference path="${commonFile2Name}"/>
-                    let x = y`
-            };
-            const host = createWatchedSystem([file1, libFile]);
-            const watch = createWatchModeWithoutConfigFile([file1.path], host);
-
-            checkProgramRootFiles(watch(), [file1.path]);
-            checkProgramActualFiles(watch(), [file1.path, libFile.path]);
-            checkOutputErrors(host, [
-                getDiagnosticOfFileFromProgram(watch(), file1.path, file1.content.indexOf(commonFile2Name), commonFile2Name.length, Diagnostics.File_0_not_found, commonFile2.path),
-                getDiagnosticOfFileFromProgram(watch(), file1.path, file1.content.indexOf("y"), 1, Diagnostics.Cannot_find_name_0, "y")
-            ], /*errorsPosition*/ ExpectedOutputErrorsPosition.AfterCompilationStarting);
-
-            host.reloadFS([file1, commonFile2, libFile]);
-            host.runQueuedTimeoutCallbacks();
-            checkProgramRootFiles(watch(), [file1.path]);
-            checkProgramActualFiles(watch(), [file1.path, libFile.path, commonFile2.path]);
-            checkOutputErrors(host, emptyArray, /*errorsPosition*/ ExpectedOutputErrorsPosition.AfterFileChangeDetected);
-        });
-
-        it("should reflect change in config file", () => {
-            const configFile: FileOrFolder = {
-                path: "/a/b/tsconfig.json",
-                content: `{
-                    "compilerOptions": {},
-                    "files": ["${commonFile1.path}", "${commonFile2.path}"]
-                }`
-            };
-            const files = [commonFile1, commonFile2, configFile];
-            const host = createWatchedSystem(files);
-            const watch = createWatchModeWithConfigFile(configFile.path, host);
-
-            checkProgramRootFiles(watch(), [commonFile1.path, commonFile2.path]);
-            configFile.content = `{
-                "compilerOptions": {},
-                "files": ["${commonFile1.path}"]
-            }`;
-
-            host.reloadFS(files);
-            host.checkTimeoutQueueLengthAndRun(1); // reload the configured project
-            checkProgramRootFiles(watch(), [commonFile1.path]);
-        });
-
-        it("files explicitly excluded in config file", () => {
-            const configFile: FileOrFolder = {
-                path: "/a/b/tsconfig.json",
-                content: `{
-                    "compilerOptions": {},
-                    "exclude": ["/a/c"]
-                }`
-            };
-            const excludedFile1: FileOrFolder = {
-                path: "/a/c/excluedFile1.ts",
-                content: `let t = 1;`
-            };
-
-            const host = createWatchedSystem([commonFile1, commonFile2, excludedFile1, configFile]);
-            const watch = createWatchModeWithConfigFile(configFile.path, host);
-            checkProgramRootFiles(watch(), [commonFile1.path, commonFile2.path]);
-        });
-
-        it("should properly handle module resolution changes in config file", () => {
-            const file1: FileOrFolder = {
-                path: "/a/b/file1.ts",
-                content: `import { T } from "module1";`
-            };
-            const nodeModuleFile: FileOrFolder = {
-                path: "/a/b/node_modules/module1.ts",
-                content: `export interface T {}`
-            };
-            const classicModuleFile: FileOrFolder = {
-                path: "/a/module1.ts",
-                content: `export interface T {}`
-            };
-            const configFile: FileOrFolder = {
-                path: "/a/b/tsconfig.json",
-                content: `{
-                    "compilerOptions": {
-                        "moduleResolution": "node"
-                    },
-                    "files": ["${file1.path}"]
-                }`
-            };
-            const files = [file1, nodeModuleFile, classicModuleFile, configFile];
-            const host = createWatchedSystem(files);
-            const watch = createWatchModeWithConfigFile(configFile.path, host);
-            checkProgramRootFiles(watch(), [file1.path]);
-            checkProgramActualFiles(watch(), [file1.path, nodeModuleFile.path]);
-
-            configFile.content = `{
-                "compilerOptions": {
-                    "moduleResolution": "classic"
-                },
-                "files": ["${file1.path}"]
-            }`;
-            host.reloadFS(files);
-            host.checkTimeoutQueueLengthAndRun(1);
-            checkProgramRootFiles(watch(), [file1.path]);
-            checkProgramActualFiles(watch(), [file1.path, classicModuleFile.path]);
-        });
-
-        it("should tolerate config file errors and still try to build a project", () => {
-            const configFile: FileOrFolder = {
-                path: "/a/b/tsconfig.json",
-                content: `{
-                    "compilerOptions": {
-                        "target": "es6",
-                        "allowAnything": true
-                    },
-                    "someOtherProperty": {}
-                }`
-            };
-            const host = createWatchedSystem([commonFile1, commonFile2, libFile, configFile]);
-            const watch = createWatchModeWithConfigFile(configFile.path, host);
-            checkProgramRootFiles(watch(), [commonFile1.path, commonFile2.path]);
-        });
-
-        it("changes in files are reflected in project structure", () => {
-            const file1 = {
-                path: "/a/b/f1.ts",
-                content: `export * from "./f2"`
-            };
-            const file2 = {
-                path: "/a/b/f2.ts",
-                content: `export let x = 1`
-            };
-            const file3 = {
-                path: "/a/c/f3.ts",
-                content: `export let y = 1;`
-            };
-            const host = createWatchedSystem([file1, file2, file3]);
-            const watch = createWatchModeWithoutConfigFile([file1.path], host);
-            checkProgramRootFiles(watch(), [file1.path]);
-            checkProgramActualFiles(watch(), [file1.path, file2.path]);
-
-            const modifiedFile2 = {
-                path: file2.path,
-                content: `export * from "../c/f3"` // now inferred project should inclule file3
-            };
-
-            host.reloadFS([file1, modifiedFile2, file3]);
-            host.checkTimeoutQueueLengthAndRun(1);
-            checkProgramRootFiles(watch(), [file1.path]);
-            checkProgramActualFiles(watch(), [file1.path, modifiedFile2.path, file3.path]);
-        });
-
-        it("deleted files affect project structure", () => {
-            const file1 = {
-                path: "/a/b/f1.ts",
-                content: `export * from "./f2"`
-            };
-            const file2 = {
-                path: "/a/b/f2.ts",
-                content: `export * from "../c/f3"`
-            };
-            const file3 = {
-                path: "/a/c/f3.ts",
-                content: `export let y = 1;`
-            };
-            const host = createWatchedSystem([file1, file2, file3]);
-            const watch = createWatchModeWithoutConfigFile([file1.path], host);
-            checkProgramActualFiles(watch(), [file1.path, file2.path, file3.path]);
-
-            host.reloadFS([file1, file3]);
-            host.checkTimeoutQueueLengthAndRun(1);
-
-            checkProgramActualFiles(watch(), [file1.path]);
-        });
-
-        it("deleted files affect project structure - 2", () => {
-            const file1 = {
-                path: "/a/b/f1.ts",
-                content: `export * from "./f2"`
-            };
-            const file2 = {
-                path: "/a/b/f2.ts",
-                content: `export * from "../c/f3"`
-            };
-            const file3 = {
-                path: "/a/c/f3.ts",
-                content: `export let y = 1;`
-            };
-            const host = createWatchedSystem([file1, file2, file3]);
-            const watch = createWatchModeWithoutConfigFile([file1.path, file3.path], host);
-            checkProgramActualFiles(watch(), [file1.path, file2.path, file3.path]);
-
-            host.reloadFS([file1, file3]);
-            host.checkTimeoutQueueLengthAndRun(1);
-
-            checkProgramActualFiles(watch(), [file1.path, file3.path]);
-        });
-
-        it("config file includes the file", () => {
-            const file1 = {
-                path: "/a/b/f1.ts",
-                content: "export let x = 5"
-            };
-            const file2 = {
-                path: "/a/c/f2.ts",
-                content: `import {x} from "../b/f1"`
-            };
-            const file3 = {
-                path: "/a/c/f3.ts",
-                content: "export let y = 1"
-            };
-            const configFile = {
-                path: "/a/c/tsconfig.json",
-                content: JSON.stringify({ compilerOptions: {}, files: ["f2.ts", "f3.ts"] })
-            };
-
-            const host = createWatchedSystem([file1, file2, file3, configFile]);
-            const watch = createWatchModeWithConfigFile(configFile.path, host);
-
-            checkProgramRootFiles(watch(), [file2.path, file3.path]);
-            checkProgramActualFiles(watch(), [file1.path, file2.path, file3.path]);
-        });
-
-        it("correctly migrate files between projects", () => {
-            const file1 = {
-                path: "/a/b/f1.ts",
-                content: `
-                export * from "../c/f2";
-                export * from "../d/f3";`
-            };
-            const file2 = {
-                path: "/a/c/f2.ts",
-                content: "export let x = 1;"
-            };
-            const file3 = {
-                path: "/a/d/f3.ts",
-                content: "export let y = 1;"
-            };
-            const host = createWatchedSystem([file1, file2, file3]);
-            const watch = createWatchModeWithoutConfigFile([file2.path, file3.path], host);
-            checkProgramActualFiles(watch(), [file2.path, file3.path]);
-
-            const watch2 = createWatchModeWithoutConfigFile([file1.path], host);
-            checkProgramActualFiles(watch2(), [file1.path, file2.path, file3.path]);
-
-            // Previous program shouldnt be updated
-            checkProgramActualFiles(watch(), [file2.path, file3.path]);
-            host.checkTimeoutQueueLength(0);
-        });
-
-        it("can correctly update configured project when set of root files has changed (new file on disk)", () => {
-            const file1 = {
-                path: "/a/b/f1.ts",
-                content: "let x = 1"
-            };
-            const file2 = {
-                path: "/a/b/f2.ts",
-                content: "let y = 1"
-            };
-            const configFile = {
-                path: "/a/b/tsconfig.json",
-                content: JSON.stringify({ compilerOptions: {} })
-            };
-
-            const host = createWatchedSystem([file1, configFile]);
-            const watch = createWatchModeWithConfigFile(configFile.path, host);
-            checkProgramActualFiles(watch(), [file1.path]);
-
-            host.reloadFS([file1, file2, configFile]);
-            host.checkTimeoutQueueLengthAndRun(1);
-
-            checkProgramActualFiles(watch(), [file1.path, file2.path]);
-            checkProgramRootFiles(watch(), [file1.path, file2.path]);
-        });
-
-        it("can correctly update configured project when set of root files has changed (new file in list of files)", () => {
-            const file1 = {
-                path: "/a/b/f1.ts",
-                content: "let x = 1"
-            };
-            const file2 = {
-                path: "/a/b/f2.ts",
-                content: "let y = 1"
-            };
-            const configFile = {
-                path: "/a/b/tsconfig.json",
-                content: JSON.stringify({ compilerOptions: {}, files: ["f1.ts"] })
-            };
-
-            const host = createWatchedSystem([file1, file2, configFile]);
-            const watch = createWatchModeWithConfigFile(configFile.path, host);
-
-            checkProgramActualFiles(watch(), [file1.path]);
-
-            const modifiedConfigFile = {
-                path: configFile.path,
-                content: JSON.stringify({ compilerOptions: {}, files: ["f1.ts", "f2.ts"] })
-            };
-
-            host.reloadFS([file1, file2, modifiedConfigFile]);
-            host.checkTimeoutQueueLengthAndRun(1);
-            checkProgramRootFiles(watch(), [file1.path, file2.path]);
-            checkProgramActualFiles(watch(), [file1.path, file2.path]);
-        });
-
-        it("can update configured project when set of root files was not changed", () => {
-            const file1 = {
-                path: "/a/b/f1.ts",
-                content: "let x = 1"
-            };
-            const file2 = {
-                path: "/a/b/f2.ts",
-                content: "let y = 1"
-            };
-            const configFile = {
-                path: "/a/b/tsconfig.json",
-                content: JSON.stringify({ compilerOptions: {}, files: ["f1.ts", "f2.ts"] })
-            };
-
-            const host = createWatchedSystem([file1, file2, configFile]);
-            const watch = createWatchModeWithConfigFile(configFile.path, host);
-            checkProgramActualFiles(watch(), [file1.path, file2.path]);
-
-            const modifiedConfigFile = {
-                path: configFile.path,
-                content: JSON.stringify({ compilerOptions: { outFile: "out.js" }, files: ["f1.ts", "f2.ts"] })
-            };
-
-            host.reloadFS([file1, file2, modifiedConfigFile]);
-            host.checkTimeoutQueueLengthAndRun(1);
-            checkProgramRootFiles(watch(), [file1.path, file2.path]);
-            checkProgramActualFiles(watch(), [file1.path, file2.path]);
-        });
-
-        it("config file is deleted", () => {
-            const file1 = {
-                path: "/a/b/f1.ts",
-                content: "let x = 1;"
-            };
-            const file2 = {
-                path: "/a/b/f2.ts",
-                content: "let y = 2;"
-            };
-            const config = {
-                path: "/a/b/tsconfig.json",
-                content: JSON.stringify({ compilerOptions: {} })
-            };
-            const host = createWatchedSystem([file1, file2, libFile, config]);
-            const watch = createWatchModeWithConfigFile(config.path, host);
-
-            checkProgramActualFiles(watch(), [file1.path, file2.path, libFile.path]);
-            checkOutputErrors(host, emptyArray, /*errorsPosition*/ ExpectedOutputErrorsPosition.AfterCompilationStarting);
-
-            host.reloadFS([file1, file2, libFile]);
-            host.checkTimeoutQueueLengthAndRun(1);
-
-            assert.equal(host.exitCode, ExitStatus.DiagnosticsPresent_OutputsSkipped);
-            checkOutputErrors(host, [
-                getDiagnosticWithoutFile(Diagnostics.File_0_not_found, config.path)
-            ], /*errorsPosition*/ ExpectedOutputErrorsPosition.AfterFileChangeDetected, /*skipWaiting*/ true);
-        });
-
-        it("Proper errors: document is not contained in project", () => {
-            const file1 = {
-                path: "/a/b/app.ts",
-                content: ""
-            };
-            const corruptedConfig = {
-                path: "/a/b/tsconfig.json",
-                content: "{"
-            };
-            const host = createWatchedSystem([file1, corruptedConfig]);
-            const watch = createWatchModeWithConfigFile(corruptedConfig.path, host);
-
-            checkProgramActualFiles(watch(), [file1.path]);
-        });
-
-        it("correctly handles changes in lib section of config file", () => {
-            const libES5 = {
-                path: "/compiler/lib.es5.d.ts",
-                content: "declare const eval: any"
-            };
-            const libES2015Promise = {
-                path: "/compiler/lib.es2015.promise.d.ts",
-                content: "declare class Promise<T> {}"
-            };
-            const app = {
-                path: "/src/app.ts",
-                content: "var x: Promise<string>;"
-            };
-            const config1 = {
-                path: "/src/tsconfig.json",
-                content: JSON.stringify(
-                    {
-                        compilerOptions: {
-                            module: "commonjs",
-                            target: "es5",
-                            noImplicitAny: true,
-                            sourceMap: false,
-                            lib: [
-                                "es5"
-                            ]
-                        }
-                    })
-            };
-            const config2 = {
-                path: config1.path,
-                content: JSON.stringify(
-                    {
-                        compilerOptions: {
-                            module: "commonjs",
-                            target: "es5",
-                            noImplicitAny: true,
-                            sourceMap: false,
-                            lib: [
-                                "es5",
-                                "es2015.promise"
-                            ]
-                        }
-                    })
-            };
-            const host = createWatchedSystem([libES5, libES2015Promise, app, config1], { executingFilePath: "/compiler/tsc.js" });
-            const watch = createWatchModeWithConfigFile(config1.path, host);
-
-            checkProgramActualFiles(watch(), [libES5.path, app.path]);
-
-            host.reloadFS([libES5, libES2015Promise, app, config2]);
-            host.checkTimeoutQueueLengthAndRun(1);
-            checkProgramActualFiles(watch(), [libES5.path, libES2015Promise.path, app.path]);
-        });
-
-        it("should handle non-existing directories in config file", () => {
-            const f = {
-                path: "/a/src/app.ts",
-                content: "let x = 1;"
-            };
-            const config = {
-                path: "/a/tsconfig.json",
-                content: JSON.stringify({
-                    compilerOptions: {},
-                    include: [
-                        "src/**/*",
-                        "notexistingfolder/*"
-                    ]
-                })
-            };
-            const host = createWatchedSystem([f, config]);
-            const watch = createWatchModeWithConfigFile(config.path, host);
-            checkProgramActualFiles(watch(), [f.path]);
-        });
-
-        it("rename a module file and rename back should restore the states for inferred projects", () => {
-            const moduleFile = {
-                path: "/a/b/moduleFile.ts",
-                content: "export function bar() { };"
-            };
-            const file1 = {
-                path: "/a/b/file1.ts",
-                content: 'import * as T from "./moduleFile"; T.bar();'
-            };
-            const host = createWatchedSystem([moduleFile, file1, libFile]);
-            const watch = createWatchModeWithoutConfigFile([file1.path], host);
-            checkOutputErrors(host, emptyArray, /*errorsPosition*/ ExpectedOutputErrorsPosition.AfterCompilationStarting);
-
-            const moduleFileOldPath = moduleFile.path;
-            const moduleFileNewPath = "/a/b/moduleFile1.ts";
-            moduleFile.path = moduleFileNewPath;
-            host.reloadFS([moduleFile, file1, libFile]);
-            host.runQueuedTimeoutCallbacks();
-            checkOutputErrors(host, [
-                getDiagnosticModuleNotFoundOfFile(watch(), file1, "./moduleFile")
-            ], /*errorsPosition*/ ExpectedOutputErrorsPosition.AfterFileChangeDetected);
-
-            moduleFile.path = moduleFileOldPath;
-            host.reloadFS([moduleFile, file1, libFile]);
-            host.runQueuedTimeoutCallbacks();
-            checkOutputErrors(host, emptyArray, /*errorsPosition*/ ExpectedOutputErrorsPosition.AfterFileChangeDetected);
-        });
-
-        it("rename a module file and rename back should restore the states for configured projects", () => {
-            const moduleFile = {
-                path: "/a/b/moduleFile.ts",
-                content: "export function bar() { };"
-            };
-            const file1 = {
-                path: "/a/b/file1.ts",
-                content: 'import * as T from "./moduleFile"; T.bar();'
-            };
-            const configFile = {
-                path: "/a/b/tsconfig.json",
-                content: `{}`
-            };
-            const host = createWatchedSystem([moduleFile, file1, configFile, libFile]);
-            const watch = createWatchModeWithConfigFile(configFile.path, host);
-            checkOutputErrors(host, emptyArray, /*errorsPosition*/ ExpectedOutputErrorsPosition.AfterCompilationStarting);
-
-            const moduleFileOldPath = moduleFile.path;
-            const moduleFileNewPath = "/a/b/moduleFile1.ts";
-            moduleFile.path = moduleFileNewPath;
-            host.reloadFS([moduleFile, file1, configFile, libFile]);
-            host.runQueuedTimeoutCallbacks();
-            checkOutputErrors(host, [
-                getDiagnosticModuleNotFoundOfFile(watch(), file1, "./moduleFile")
-            ], /*errorsPosition*/ ExpectedOutputErrorsPosition.AfterFileChangeDetected);
-
-            moduleFile.path = moduleFileOldPath;
-            host.reloadFS([moduleFile, file1, configFile, libFile]);
-            host.runQueuedTimeoutCallbacks();
-            checkOutputErrors(host, emptyArray, /*errorsPosition*/ ExpectedOutputErrorsPosition.AfterFileChangeDetected);
-        });
-
-        it("types should load from config file path if config exists", () => {
-            const f1 = {
-                path: "/a/b/app.ts",
-                content: "let x = 1"
-            };
-            const config = {
-                path: "/a/b/tsconfig.json",
-                content: JSON.stringify({ compilerOptions: { types: ["node"], typeRoots: [] } })
-            };
-            const node = {
-                path: "/a/b/node_modules/@types/node/index.d.ts",
-                content: "declare var process: any"
-            };
-            const cwd = {
-                path: "/a/c"
-            };
-            const host = createWatchedSystem([f1, config, node, cwd], { currentDirectory: cwd.path });
-            const watch = createWatchModeWithConfigFile(config.path, host);
-
-            checkProgramActualFiles(watch(), [f1.path, node.path]);
-        });
-
-        it("add the missing module file for inferred project: should remove the `module not found` error", () => {
-            const moduleFile = {
-                path: "/a/b/moduleFile.ts",
-                content: "export function bar() { };"
-            };
-            const file1 = {
-                path: "/a/b/file1.ts",
-                content: 'import * as T from "./moduleFile"; T.bar();'
-            };
-            const host = createWatchedSystem([file1, libFile]);
-            const watch = createWatchModeWithoutConfigFile([file1.path], host);
-
-            checkOutputErrors(host, [
-                getDiagnosticModuleNotFoundOfFile(watch(), file1, "./moduleFile")
-            ], /*errorsPosition*/ ExpectedOutputErrorsPosition.AfterCompilationStarting);
-
-            host.reloadFS([file1, moduleFile, libFile]);
-            host.runQueuedTimeoutCallbacks();
-            checkOutputErrors(host, emptyArray, /*errorsPosition*/ ExpectedOutputErrorsPosition.AfterFileChangeDetected);
-        });
-
-        it("Configure file diagnostics events are generated when the config file has errors", () => {
-            const file = {
-                path: "/a/b/app.ts",
-                content: "let x = 10"
-            };
-            const configFile = {
-                path: "/a/b/tsconfig.json",
-                content: `{
-                        "compilerOptions": {
-                            "foo": "bar",
-                            "allowJS": true
-                        }
-                    }`
-            };
-
-            const host = createWatchedSystem([file, configFile, libFile]);
-            const watch = createWatchModeWithConfigFile(configFile.path, host);
-            checkOutputErrors(host, [
-                getUnknownCompilerOption(watch(), configFile, "foo"),
-                getUnknownCompilerOption(watch(), configFile, "allowJS")
-            ], /*errorsPosition*/ ExpectedOutputErrorsPosition.BeforeCompilationStarts);
-        });
-
-        it("If config file doesnt have errors, they are not reported", () => {
-            const file = {
-                path: "/a/b/app.ts",
-                content: "let x = 10"
-            };
-            const configFile = {
-                path: "/a/b/tsconfig.json",
-                content: `{
-                        "compilerOptions": {}
-                    }`
-            };
-
-            const host = createWatchedSystem([file, configFile, libFile]);
-            createWatchModeWithConfigFile(configFile.path, host);
-            checkOutputErrors(host, emptyArray, /*errorsPosition*/ ExpectedOutputErrorsPosition.AfterCompilationStarting);
-        });
-
-        it("Reports errors when the config file changes", () => {
-            const file = {
-                path: "/a/b/app.ts",
-                content: "let x = 10"
-            };
-            const configFile = {
-                path: "/a/b/tsconfig.json",
-                content: `{
-                        "compilerOptions": {}
-                    }`
-            };
-
-            const host = createWatchedSystem([file, configFile, libFile]);
-            const watch = createWatchModeWithConfigFile(configFile.path, host);
-            checkOutputErrors(host, emptyArray, /*errorsPosition*/ ExpectedOutputErrorsPosition.AfterCompilationStarting);
-
-            configFile.content = `{
-                    "compilerOptions": {
-                        "haha": 123
-                    }
-                }`;
-            host.reloadFS([file, configFile, libFile]);
-            host.runQueuedTimeoutCallbacks();
-            checkOutputErrors(host, [
-                getUnknownCompilerOption(watch(), configFile, "haha")
-            ], /*errorsPosition*/ ExpectedOutputErrorsPosition.AfterFileChangeDetected);
-
-            configFile.content = `{
-                    "compilerOptions": {}
-                }`;
-            host.reloadFS([file, configFile, libFile]);
-            host.runQueuedTimeoutCallbacks();
-            checkOutputErrors(host, emptyArray, /*errorsPosition*/ ExpectedOutputErrorsPosition.AfterFileChangeDetected);
-        });
-
-        it("non-existing directories listed in config file input array should be tolerated without crashing the server", () => {
-            const configFile = {
-                path: "/a/b/tsconfig.json",
-                content: `{
-                        "compilerOptions": {},
-                        "include": ["app/*", "test/**/*", "something"]
-                    }`
-            };
-            const file1 = {
-                path: "/a/b/file1.ts",
-                content: "let t = 10;"
-            };
-
-            const host = createWatchedSystem([file1, configFile, libFile]);
-            const watch = createWatchModeWithConfigFile(configFile.path, host);
-
-            checkProgramActualFiles(watch(), [libFile.path]);
-        });
-
-        it("non-existing directories listed in config file input array should be able to handle @types if input file list is empty", () => {
-            const f = {
-                path: "/a/app.ts",
-                content: "let x = 1"
-            };
-            const config = {
-                path: "/a/tsconfig.json",
-                content: JSON.stringify({
-                    compiler: {},
-                    files: []
-                })
-            };
-            const t1 = {
-                path: "/a/node_modules/@types/typings/index.d.ts",
-                content: `export * from "./lib"`
-            };
-            const t2 = {
-                path: "/a/node_modules/@types/typings/lib.d.ts",
-                content: `export const x: number`
-            };
-            const host = createWatchedSystem([f, config, t1, t2], { currentDirectory: getDirectoryPath(f.path) });
-            const watch = createWatchModeWithConfigFile(config.path, host);
-
-            checkProgramActualFiles(watch(), [t1.path, t2.path]);
-        });
-
-        it("should support files without extensions", () => {
-            const f = {
-                path: "/a/compile",
-                content: "let x = 1"
-            };
-            const host = createWatchedSystem([f, libFile]);
-            const watch = createWatchModeWithoutConfigFile([f.path], host, { allowNonTsExtensions: true });
-            checkProgramActualFiles(watch(), [f.path, libFile.path]);
-        });
-
-        it("Options Diagnostic locations reported correctly with changes in configFile contents when options change", () => {
-            const file = {
-                path: "/a/b/app.ts",
-                content: "let x = 10"
-            };
-            const configFileContentBeforeComment = `{`;
-            const configFileContentComment = `
-                    // comment
-                    // More comment`;
-            const configFileContentAfterComment = `
-                    "compilerOptions": {
-                        "allowJs": true,
-                        "declaration": true
-                    }
-                }`;
-            const configFileContentWithComment = configFileContentBeforeComment + configFileContentComment + configFileContentAfterComment;
-            const configFileContentWithoutCommentLine = configFileContentBeforeComment + configFileContentAfterComment;
-            const configFile = {
-                path: "/a/b/tsconfig.json",
-                content: configFileContentWithComment
-            };
-
-            const files = [file, libFile, configFile];
-            const host = createWatchedSystem(files);
-            const watch = createWatchModeWithConfigFile(configFile.path, host);
-            const errors = () => [
-                getDiagnosticOfFile(watch().getCompilerOptions().configFile, configFile.content.indexOf('"allowJs"'), '"allowJs"'.length, Diagnostics.Option_0_cannot_be_specified_with_option_1, "allowJs", "declaration"),
-                getDiagnosticOfFile(watch().getCompilerOptions().configFile, configFile.content.indexOf('"declaration"'), '"declaration"'.length, Diagnostics.Option_0_cannot_be_specified_with_option_1, "allowJs", "declaration")
-            ];
-            const intialErrors = errors();
-            checkOutputErrors(host, intialErrors, /*errorsPosition*/ ExpectedOutputErrorsPosition.AfterCompilationStarting);
-
-            configFile.content = configFileContentWithoutCommentLine;
-            host.reloadFS(files);
-            host.runQueuedTimeoutCallbacks();
-            const nowErrors = errors();
-            checkOutputErrors(host, nowErrors, /*errorsPosition*/ ExpectedOutputErrorsPosition.AfterFileChangeDetected);
-            assert.equal(nowErrors[0].start, intialErrors[0].start - configFileContentComment.length);
-            assert.equal(nowErrors[1].start, intialErrors[1].start - configFileContentComment.length);
-        });
-    });
-
-    describe("tsc-watch emit with outFile or out setting", () => {
-        function createWatchForOut(out?: string, outFile?: string) {
-            const host = createWatchedSystem([]);
-            const config: FileOrFolderEmit = {
-                path: "/a/tsconfig.json",
-                content: JSON.stringify({
-                    compilerOptions: { listEmittedFiles: true }
-                })
-            };
-
-            let getOutput: (file: FileOrFolder) => string;
-            if (out) {
-                config.content = JSON.stringify({
-                    compilerOptions: { listEmittedFiles: true, out }
-                });
-                getOutput = __ => getEmittedLineForSingleFileOutput(out, host);
-            }
-            else if (outFile) {
-                config.content = JSON.stringify({
-                    compilerOptions: { listEmittedFiles: true, outFile }
-                });
-                getOutput = __ => getEmittedLineForSingleFileOutput(outFile, host);
-            }
-            else {
-                getOutput = file => getEmittedLineForMultiFileOutput(file, host);
-            }
-
-            const f1 = getFileOrFolderEmit({
-                path: "/a/a.ts",
-                content: "let x = 1"
-            }, getOutput);
-            const f2 = getFileOrFolderEmit({
-                path: "/a/b.ts",
-                content: "let y = 1"
-            }, getOutput);
-
-            const files = [f1, f2, config, libFile];
-            host.reloadFS(files);
-            createWatchModeWithConfigFile(config.path, host);
-
-            const allEmittedLines = getEmittedLines(files);
-            checkOutputContains(host, allEmittedLines);
-            host.clearOutput();
-
-            f1.content = "let x = 11";
-            host.reloadFS(files);
-            host.runQueuedTimeoutCallbacks();
-            checkAffectedLines(host, [f1], allEmittedLines);
-        }
-
-        it("projectUsesOutFile should not be returned if not set", () => {
-            createWatchForOut();
-        });
-
-        it("projectUsesOutFile should be true if out is set", () => {
-            const outJs = "/a/out.js";
-            createWatchForOut(outJs);
-        });
-
-        it("projectUsesOutFile should be true if outFile is set", () => {
-            const outJs = "/a/out.js";
-            createWatchForOut(/*out*/ undefined, outJs);
-        });
-
-        function verifyFilesEmittedOnce(useOutFile: boolean) {
-            const file1: FileOrFolder = {
-                path: "/a/b/output/AnotherDependency/file1.d.ts",
-                content: "declare namespace Common.SomeComponent.DynamicMenu { enum Z { Full = 0,  Min = 1, Average = 2, } }"
-            };
-            const file2: FileOrFolder = {
-                path: "/a/b/dependencies/file2.d.ts",
-                content: "declare namespace Dependencies.SomeComponent { export class SomeClass { version: string; } }"
-            };
-            const file3: FileOrFolder = {
-                path: "/a/b/project/src/main.ts",
-                content: "namespace Main { export function fooBar() {} }"
-            };
-            const file4: FileOrFolder = {
-                path: "/a/b/project/src/main2.ts",
-                content: "namespace main.file4 { import DynamicMenu = Common.SomeComponent.DynamicMenu; export function foo(a: DynamicMenu.z) {  } }"
-            };
-            const configFile: FileOrFolder = {
-                path: "/a/b/project/tsconfig.json",
-                content: JSON.stringify({
-                    compilerOptions: useOutFile ?
-                        { outFile: "../output/common.js", target: "es5" } :
-                        { outDir: "../output", target: "es5" },
-                    files: [file1.path, file2.path, file3.path, file4.path]
-                })
-            };
-            const files = [file1, file2, file3, file4];
-            const allfiles = files.concat(configFile);
-            const host = createWatchedSystem(allfiles);
-            const originalWriteFile = host.writeFile.bind(host);
-            const mapOfFilesWritten = createMap<number>();
-            host.writeFile = (p: string, content: string) => {
-                const count = mapOfFilesWritten.get(p);
-                mapOfFilesWritten.set(p, count ? count + 1 : 1);
-                return originalWriteFile(p, content);
-            };
-            createWatchModeWithConfigFile(configFile.path, host);
-            if (useOutFile) {
-                // Only out file
-                assert.equal(mapOfFilesWritten.size, 1);
-            }
-            else {
-                // main.js and main2.js
-                assert.equal(mapOfFilesWritten.size, 2);
-            }
-            mapOfFilesWritten.forEach((value, key) => {
-                assert.equal(value, 1, "Key: " + key);
-            });
-        }
-
-        it("with --outFile and multiple declaration files in the program", () => {
-            verifyFilesEmittedOnce(/*useOutFile*/ true);
-        });
-
-        it("without --outFile and multiple declaration files in the program", () => {
-            verifyFilesEmittedOnce(/*useOutFile*/ false);
-        });
-    });
-
-    describe("tsc-watch emit for configured projects", () => {
-        const file1Consumer1Path = "/a/b/file1Consumer1.ts";
-        const moduleFile1Path = "/a/b/moduleFile1.ts";
-        const configFilePath = "/a/b/tsconfig.json";
-        interface InitialStateParams {
-            /** custom config file options */
-            configObj?: any;
-            /** list of the files that will be emitted for first compilation */
-            firstCompilationEmitFiles?: string[];
-            /** get the emit file for file - default is multi file emit line */
-            getEmitLine?(file: FileOrFolder, host: WatchedSystem): string;
-            /** Additional files and folders to add */
-            getAdditionalFileOrFolder?(): FileOrFolder[];
-            /** initial list of files to emit if not the default list */
-            firstReloadFileList?: string[];
-        }
-        function getInitialState({ configObj = {}, firstCompilationEmitFiles, getEmitLine, getAdditionalFileOrFolder, firstReloadFileList }: InitialStateParams = {}) {
-            const host = createWatchedSystem([]);
-            const getOutputName = getEmitLine ? (file: FileOrFolder) => getEmitLine(file, host) :
-                (file: FileOrFolder) => getEmittedLineForMultiFileOutput(file, host);
-
-            const moduleFile1 = getFileOrFolderEmit({
-                path: moduleFile1Path,
-                content: "export function Foo() { };",
-            }, getOutputName);
-
-            const file1Consumer1 = getFileOrFolderEmit({
-                path: file1Consumer1Path,
-                content: `import {Foo} from "./moduleFile1"; export var y = 10;`,
-            }, getOutputName);
-
-            const file1Consumer2 = getFileOrFolderEmit({
-                path: "/a/b/file1Consumer2.ts",
-                content: `import {Foo} from "./moduleFile1"; let z = 10;`,
-            }, getOutputName);
-
-            const moduleFile2 = getFileOrFolderEmit({
-                path: "/a/b/moduleFile2.ts",
-                content: `export var Foo4 = 10;`,
-            }, getOutputName);
-
-            const globalFile3 = getFileOrFolderEmit({
-                path: "/a/b/globalFile3.ts",
-                content: `interface GlobalFoo { age: number }`
-            });
-
-            const additionalFiles = getAdditionalFileOrFolder ?
-                map(getAdditionalFileOrFolder(), file => getFileOrFolderEmit(file, getOutputName)) :
-                [];
-
-            (configObj.compilerOptions || (configObj.compilerOptions = {})).listEmittedFiles = true;
-            const configFile = getFileOrFolderEmit({
-                path: configFilePath,
-                content: JSON.stringify(configObj)
-            });
-
-            const files = [moduleFile1, file1Consumer1, file1Consumer2, globalFile3, moduleFile2, configFile, libFile, ...additionalFiles];
-            let allEmittedFiles = getEmittedLines(files);
-            host.reloadFS(firstReloadFileList ? getFiles(firstReloadFileList) : files);
-
-            // Initial compile
-            createWatchModeWithConfigFile(configFile.path, host);
-            if (firstCompilationEmitFiles) {
-                checkAffectedLines(host, getFiles(firstCompilationEmitFiles), allEmittedFiles);
-            }
-            else {
-                checkOutputContains(host, allEmittedFiles);
-            }
-            host.clearOutput();
-
-            return {
-                moduleFile1, file1Consumer1, file1Consumer2, moduleFile2, globalFile3, configFile,
-                files,
-                getFile,
-                verifyAffectedFiles,
-                verifyAffectedAllFiles,
-                getOutputName
-            };
-
-            function getFiles(filelist: string[]) {
-                return map(filelist, getFile);
-            }
-
-            function getFile(fileName: string) {
-                return find(files, file => file.path === fileName);
-            }
-
-            function verifyAffectedAllFiles() {
-                host.reloadFS(files);
-                host.checkTimeoutQueueLengthAndRun(1);
-                checkOutputContains(host, allEmittedFiles);
-                host.clearOutput();
-            }
-
-            function verifyAffectedFiles(expected: FileOrFolderEmit[], filesToReload?: FileOrFolderEmit[]) {
-                if (!filesToReload) {
-                    filesToReload = files;
-                }
-                else if (filesToReload.length > files.length) {
-                    allEmittedFiles = getEmittedLines(filesToReload);
-                }
-                host.reloadFS(filesToReload);
-                host.checkTimeoutQueueLengthAndRun(1);
-                checkAffectedLines(host, expected, allEmittedFiles);
-                host.clearOutput();
-            }
-        }
-
-        it("should contains only itself if a module file's shape didn't change, and all files referencing it if its shape changed", () => {
-            const {
-                moduleFile1, file1Consumer1, file1Consumer2,
-                verifyAffectedFiles
-            } = getInitialState();
-
-            // Change the content of moduleFile1 to `export var T: number;export function Foo() { };`
-            moduleFile1.content = `export var T: number;export function Foo() { };`;
-            verifyAffectedFiles([moduleFile1, file1Consumer1, file1Consumer2]);
-
-            // Change the content of moduleFile1 to `export var T: number;export function Foo() { console.log('hi'); };`
-            moduleFile1.content = `export var T: number;export function Foo() { console.log('hi'); };`;
-            verifyAffectedFiles([moduleFile1]);
-        });
-
-        it("should be up-to-date with the reference map changes", () => {
-            const {
-                moduleFile1, file1Consumer1, file1Consumer2,
-                verifyAffectedFiles
-            } = getInitialState();
-
-            // Change file1Consumer1 content to `export let y = Foo();`
-            file1Consumer1.content = `export let y = Foo();`;
-            verifyAffectedFiles([file1Consumer1]);
-
-            // Change the content of moduleFile1 to `export var T: number;export function Foo() { };`
-            moduleFile1.content = `export var T: number;export function Foo() { };`;
-            verifyAffectedFiles([moduleFile1, file1Consumer2]);
-
-            // Add the import statements back to file1Consumer1
-            file1Consumer1.content = `import {Foo} from "./moduleFile1";let y = Foo();`;
-            verifyAffectedFiles([file1Consumer1]);
-
-            // Change the content of moduleFile1 to `export var T: number;export var T2: string;export function Foo() { };`
-            moduleFile1.content = `export var T: number;export var T2: string;export function Foo() { };`;
-            verifyAffectedFiles([moduleFile1, file1Consumer2, file1Consumer1]);
-
-            // Multiple file edits in one go:
-
-            // Change file1Consumer1 content to `export let y = Foo();`
-            // Change the content of moduleFile1 to `export var T: number;export function Foo() { };`
-            file1Consumer1.content = `export let y = Foo();`;
-            moduleFile1.content = `export var T: number;export function Foo() { };`;
-            verifyAffectedFiles([moduleFile1, file1Consumer1, file1Consumer2]);
-        });
-
-        it("should be up-to-date with deleted files", () => {
-            const {
-                moduleFile1, file1Consumer1, file1Consumer2,
-                files,
-                verifyAffectedFiles
-            } = getInitialState();
-
-            // Change the content of moduleFile1 to `export var T: number;export function Foo() { };`
-            moduleFile1.content = `export var T: number;export function Foo() { };`;
-
-            // Delete file1Consumer2
-            const filesToLoad = mapDefined(files, file => file === file1Consumer2 ? undefined : file);
-            verifyAffectedFiles([moduleFile1, file1Consumer1], filesToLoad);
-        });
-
-        it("should be up-to-date with newly created files", () => {
-            const {
-                moduleFile1, file1Consumer1, file1Consumer2,
-                files,
-                verifyAffectedFiles,
-                getOutputName
-            } = getInitialState();
-
-            const file1Consumer3 = getFileOrFolderEmit({
-                path: "/a/b/file1Consumer3.ts",
-                content: `import {Foo} from "./moduleFile1"; let y = Foo();`
-            }, getOutputName);
-            moduleFile1.content = `export var T: number;export function Foo() { };`;
-            verifyAffectedFiles([moduleFile1, file1Consumer1, file1Consumer3, file1Consumer2], files.concat(file1Consumer3));
-        });
-
-        it("should detect changes in non-root files", () => {
-            const {
-                moduleFile1, file1Consumer1,
-                verifyAffectedFiles
-            } = getInitialState({ configObj: { files: [file1Consumer1Path] }, firstCompilationEmitFiles: [file1Consumer1Path, moduleFile1Path] });
-
-            moduleFile1.content = `export var T: number;export function Foo() { };`;
-            verifyAffectedFiles([moduleFile1, file1Consumer1]);
-
-            // change file1 internal, and verify only file1 is affected
-            moduleFile1.content += "var T1: number;";
-            verifyAffectedFiles([moduleFile1]);
-        });
-
-        it("should return all files if a global file changed shape", () => {
-            const {
-                globalFile3, verifyAffectedAllFiles
-            } = getInitialState();
-
-            globalFile3.content += "var T2: string;";
-            verifyAffectedAllFiles();
-        });
-
-        it("should always return the file itself if '--isolatedModules' is specified", () => {
-            const {
-                moduleFile1, verifyAffectedFiles
-            } = getInitialState({ configObj: { compilerOptions: { isolatedModules: true } } });
-
-            moduleFile1.content = `export var T: number;export function Foo() { };`;
-            verifyAffectedFiles([moduleFile1]);
-        });
-
-        it("should always return the file itself if '--out' or '--outFile' is specified", () => {
-            const outFilePath = "/a/b/out.js";
-            const {
-                moduleFile1, verifyAffectedFiles
-            } = getInitialState({
-                    configObj: { compilerOptions: { module: "system", outFile: outFilePath } },
-                    getEmitLine: (_, host) => getEmittedLineForSingleFileOutput(outFilePath, host)
-                });
-
-            moduleFile1.content = `export var T: number;export function Foo() { };`;
-            verifyAffectedFiles([moduleFile1]);
-        });
-
-        it("should return cascaded affected file list", () => {
-            const file1Consumer1Consumer1: FileOrFolder = {
-                path: "/a/b/file1Consumer1Consumer1.ts",
-                content: `import {y} from "./file1Consumer1";`
-            };
-            const {
-                moduleFile1, file1Consumer1, file1Consumer2, verifyAffectedFiles, getFile
-            } = getInitialState({
-                    getAdditionalFileOrFolder: () => [file1Consumer1Consumer1]
-                });
-
-            const file1Consumer1Consumer1Emit = getFile(file1Consumer1Consumer1.path);
-            file1Consumer1.content += "export var T: number;";
-            verifyAffectedFiles([file1Consumer1, file1Consumer1Consumer1Emit]);
-
-            // Doesnt change the shape of file1Consumer1
-            moduleFile1.content = `export var T: number;export function Foo() { };`;
-            verifyAffectedFiles([moduleFile1, file1Consumer1, file1Consumer2]);
-
-            // Change both files before the timeout
-            file1Consumer1.content += "export var T2: number;";
-            moduleFile1.content = `export var T2: number;export function Foo() { };`;
-            verifyAffectedFiles([moduleFile1, file1Consumer1, file1Consumer2, file1Consumer1Consumer1Emit]);
-        });
-
-        it("should work fine for files with circular references", () => {
-            // TODO: do not exit on such errors? Just continue to watch the files for update in watch mode
-
-            const file1: FileOrFolder = {
-                path: "/a/b/file1.ts",
-                content: `
-                    /// <reference path="./file2.ts" />
-                    export var t1 = 10;`
-            };
-            const file2: FileOrFolder = {
-                path: "/a/b/file2.ts",
-                content: `
-                    /// <reference path="./file1.ts" />
-                    export var t2 = 10;`
-            };
-            const {
-                configFile,
-                getFile,
-                verifyAffectedFiles
-            } = getInitialState({
-                    firstCompilationEmitFiles: [file1.path, file2.path],
-                    getAdditionalFileOrFolder: () => [file1, file2],
-                    firstReloadFileList: [libFile.path, file1.path, file2.path, configFilePath]
-                });
-            const file1Emit = getFile(file1.path), file2Emit = getFile(file2.path);
-
-            file1Emit.content += "export var t3 = 10;";
-            verifyAffectedFiles([file1Emit, file2Emit], [file1, file2, libFile, configFile]);
-
-        });
-
-        it("should detect removed code file", () => {
-            const referenceFile1: FileOrFolder = {
-                path: "/a/b/referenceFile1.ts",
-                content: `
-                    /// <reference path="./moduleFile1.ts" />
-                    export var x = Foo();`
-            };
-            const {
-                configFile,
-                getFile,
-                verifyAffectedFiles
-            } = getInitialState({
-                    firstCompilationEmitFiles: [referenceFile1.path, moduleFile1Path],
-                    getAdditionalFileOrFolder: () => [referenceFile1],
-                    firstReloadFileList: [libFile.path, referenceFile1.path, moduleFile1Path, configFilePath]
-                });
-
-            const referenceFile1Emit = getFile(referenceFile1.path);
-            verifyAffectedFiles([referenceFile1Emit], [libFile, referenceFile1Emit, configFile]);
-        });
-
-        it("should detect non-existing code file", () => {
-            const referenceFile1: FileOrFolder = {
-                path: "/a/b/referenceFile1.ts",
-                content: `
-                    /// <reference path="./moduleFile2.ts" />
-                    export var x = Foo();`
-            };
-            const {
-                configFile,
-                moduleFile2,
-                getFile,
-                verifyAffectedFiles
-            } = getInitialState({
-                    firstCompilationEmitFiles: [referenceFile1.path],
-                    getAdditionalFileOrFolder: () => [referenceFile1],
-                    firstReloadFileList: [libFile.path, referenceFile1.path, configFilePath]
-                });
-
-            const referenceFile1Emit = getFile(referenceFile1.path);
-            referenceFile1Emit.content += "export var yy = Foo();";
-            verifyAffectedFiles([referenceFile1Emit], [libFile, referenceFile1Emit, configFile]);
-
-            // Create module File2 and see both files are saved
-            verifyAffectedFiles([referenceFile1Emit, moduleFile2], [libFile, moduleFile2, referenceFile1Emit, configFile]);
-        });
-    });
-
-    describe("tsc-watch emit file content", () => {
-        interface EmittedFile extends FileOrFolder {
-            shouldBeWritten: boolean;
-        }
-        function getEmittedFiles(files: FileOrFolderEmit[], contents: string[]): EmittedFile[] {
-            return map(contents, (content, index) => {
-                return {
-                    content,
-                    path: changeExtension(files[index].path, Extension.Js),
-                    shouldBeWritten: true
-                };
-            }
-            );
-        }
-        function verifyEmittedFiles(host: WatchedSystem, emittedFiles: EmittedFile[]) {
-            for (const { path, content, shouldBeWritten } of emittedFiles) {
-                if (shouldBeWritten) {
-                    assert(host.fileExists(path), `Expected file ${path} to be present`);
-                    assert.equal(host.readFile(path), content, `Contents of file ${path} do not match`);
-                }
-                else {
-                    assert(!host.fileExists(path), `Expected file ${path} to be absent`);
-                }
-            }
-        }
-
-        function verifyEmittedFileContents(newLine: string, inputFiles: FileOrFolder[], initialEmittedFileContents: string[],
-            modifyFiles: (files: FileOrFolderEmit[], emitedFiles: EmittedFile[]) => FileOrFolderEmit[], configFile?: FileOrFolder) {
-            const host = createWatchedSystem([], { newLine });
-            const files = concatenate(
-                map(inputFiles, file => getFileOrFolderEmit(file, fileToConvert => getEmittedLineForMultiFileOutput(fileToConvert, host))),
-                configFile ? [libFile, configFile] : [libFile]
-            );
-            const allEmittedFiles = getEmittedLines(files);
-            host.reloadFS(files);
-
-            // Initial compile
-            if (configFile) {
-                createWatchModeWithConfigFile(configFile.path, host);
-            }
-            else {
-                // First file as the root
-                createWatchModeWithoutConfigFile([files[0].path], host, { listEmittedFiles: true });
-            }
-            checkOutputContains(host, allEmittedFiles);
-
-            const emittedFiles = getEmittedFiles(files, initialEmittedFileContents);
-            verifyEmittedFiles(host, emittedFiles);
-            host.clearOutput();
-
-            const affectedFiles = modifyFiles(files, emittedFiles);
-            host.reloadFS(files);
-            host.checkTimeoutQueueLengthAndRun(1);
-            checkAffectedLines(host, affectedFiles, allEmittedFiles);
-
-            verifyEmittedFiles(host, emittedFiles);
-        }
-
-        function verifyNewLine(newLine: string) {
-            const lines = ["var x = 1;", "var y = 2;"];
-            const fileContent = lines.join(newLine);
-            const f = {
-                path: "/a/app.ts",
-                content: fileContent
-            };
-
-            verifyEmittedFileContents(newLine, [f], [fileContent + newLine], modifyFiles);
-
-            function modifyFiles(files: FileOrFolderEmit[], emittedFiles: EmittedFile[]) {
-                files[0].content = fileContent + newLine + "var z = 3;";
-                emittedFiles[0].content = files[0].content + newLine;
-                return [files[0]];
-            }
-        }
-
-        it("handles new lines: \\n", () => {
-            verifyNewLine("\n");
-        });
-
-        it("handles new lines: \\r\\n", () => {
-            verifyNewLine("\r\n");
-        });
-
-        it("should emit specified file", () => {
-            const file1 = {
-                path: "/a/b/f1.ts",
-                content: `export function Foo() { return 10; }`
-            };
-
-            const file2 = {
-                path: "/a/b/f2.ts",
-                content: `import {Foo} from "./f1"; export let y = Foo();`
-            };
-
-            const file3 = {
-                path: "/a/b/f3.ts",
-                content: `import {y} from "./f2"; let x = y;`
-            };
-
-            const configFile = {
-                path: "/a/b/tsconfig.json",
-                content: JSON.stringify({ compilerOptions: { listEmittedFiles: true } })
-            };
-
-            verifyEmittedFileContents("\r\n", [file1, file2, file3], [
-                `"use strict";\r\nexports.__esModule = true;\r\nfunction Foo() { return 10; }\r\nexports.Foo = Foo;\r\n`,
-                `"use strict";\r\nexports.__esModule = true;\r\nvar f1_1 = require("./f1");\r\nexports.y = f1_1.Foo();\r\n`,
-                `"use strict";\r\nexports.__esModule = true;\r\nvar f2_1 = require("./f2");\r\nvar x = f2_1.y;\r\n`
-            ], modifyFiles, configFile);
-
-            function modifyFiles(files: FileOrFolderEmit[], emittedFiles: EmittedFile[]) {
-                files[0].content += `export function foo2() { return 2; }`;
-                emittedFiles[0].content += `function foo2() { return 2; }\r\nexports.foo2 = foo2;\r\n`;
-                emittedFiles[2].shouldBeWritten = false;
-                return files.slice(0, 2);
-            }
-        });
-
-        it("Elides const enums correctly in incremental compilation", () => {
-            const currentDirectory = "/user/someone/projects/myproject";
-            const file1: FileOrFolder = {
-                path: `${currentDirectory}/file1.ts`,
-                content: "export const enum E1 { V = 1 }"
-            };
-            const file2: FileOrFolder = {
-                path: `${currentDirectory}/file2.ts`,
-                content: `import { E1 } from "./file1"; export const enum E2 { V = E1.V }`
-            };
-            const file3: FileOrFolder = {
-                path: `${currentDirectory}/file3.ts`,
-                content: `import { E2 } from "./file2"; const v: E2 = E2.V;`
-            };
-            const strictAndEsModule = `"use strict";\nexports.__esModule = true;\n`;
-            verifyEmittedFileContents("\n", [file3, file2, file1], [
-                `${strictAndEsModule}var v = 1 /* V */;\n`,
-                strictAndEsModule,
-                strictAndEsModule
-            ], modifyFiles);
-
-            function modifyFiles(files: FileOrFolderEmit[], emittedFiles: EmittedFile[]) {
-                files[0].content += `function foo2() { return 2; }`;
-                emittedFiles[0].content += `function foo2() { return 2; }\n`;
-                emittedFiles[1].shouldBeWritten = false;
-                emittedFiles[2].shouldBeWritten = false;
-                return [files[0]];
-            }
-        });
-    });
-
-    describe("tsc-watch module resolution caching", () => {
-        it("works", () => {
-            const root = {
-                path: "/a/d/f0.ts",
-                content: `import {x} from "f1"`
-            };
-            const imported = {
-                path: "/a/f1.ts",
-                content: `foo()`
-            };
-
-            const files = [root, imported, libFile];
-            const host = createWatchedSystem(files);
-            const watch = createWatchModeWithoutConfigFile([root.path], host, { module: ModuleKind.AMD });
-
-            const f1IsNotModule = getDiagnosticOfFileFromProgram(watch(), root.path, root.content.indexOf('"f1"'), '"f1"'.length, Diagnostics.File_0_is_not_a_module, imported.path);
-            const cannotFindFoo = getDiagnosticOfFileFromProgram(watch(), imported.path, imported.content.indexOf("foo"), "foo".length, Diagnostics.Cannot_find_name_0, "foo");
-
-            // ensure that imported file was found
-            checkOutputErrors(host, [f1IsNotModule, cannotFindFoo], /*errorsPosition*/ ExpectedOutputErrorsPosition.AfterCompilationStarting);
-
-            const originalFileExists = host.fileExists;
-            {
-                const newContent = `import {x} from "f1"
-                var x: string = 1;`;
-                root.content = newContent;
-                host.reloadFS(files);
-
-                // patch fileExists to make sure that disk is not touched
-                host.fileExists = notImplemented;
-
-                // trigger synchronization to make sure that import will be fetched from the cache
-                host.runQueuedTimeoutCallbacks();
-
-                // ensure file has correct number of errors after edit
-                checkOutputErrors(host, [
-                    f1IsNotModule,
-                    getDiagnosticOfFileFromProgram(watch(), root.path, newContent.indexOf("var x") + "var ".length, "x".length, Diagnostics.Type_0_is_not_assignable_to_type_1, 1, "string"),
-                    cannotFindFoo
-                ], /*errorsPosition*/ ExpectedOutputErrorsPosition.AfterFileChangeDetected);
-            }
-            {
-                let fileExistsIsCalled = false;
-                host.fileExists = (fileName): boolean => {
-                    if (fileName === "lib.d.ts") {
-                        return false;
-                    }
-                    fileExistsIsCalled = true;
-                    assert(fileName.indexOf("/f2.") !== -1);
-                    return originalFileExists.call(host, fileName);
-                };
-
-                root.content = `import {x} from "f2"`;
-                host.reloadFS(files);
-
-                // trigger synchronization to make sure that LSHost will try to find 'f2' module on disk
-                host.runQueuedTimeoutCallbacks();
-
-                // ensure file has correct number of errors after edit
-                checkOutputErrors(host, [
-                    getDiagnosticModuleNotFoundOfFile(watch(), root, "f2")
-                ], /*errorsPosition*/ ExpectedOutputErrorsPosition.AfterFileChangeDetected);
-
-                assert(fileExistsIsCalled);
-            }
-            {
-                let fileExistsCalled = false;
-                host.fileExists = (fileName): boolean => {
-                    if (fileName === "lib.d.ts") {
-                        return false;
-                    }
-                    fileExistsCalled = true;
-                    assert(fileName.indexOf("/f1.") !== -1);
-                    return originalFileExists.call(host, fileName);
-                };
-
-                const newContent = `import {x} from "f1"`;
-                root.content = newContent;
-
-                host.reloadFS(files);
-                host.runQueuedTimeoutCallbacks();
-
-<<<<<<< HEAD
-                checkOutputErrors(host, [f1IsNotModule, cannotFindFoo], /*errorsPosition*/ ExpectedOutputErrorsPosition.AfterFileChangeDetected);
-                assert.isTrue(fileExistsCalled);
-=======
-                checkOutputErrors(host, [f1IsNotModule, cannotFindFoo]);
-                assert(fileExistsCalled);
->>>>>>> e42ecea8
-            }
-        });
-
-        it("loads missing files from disk", () => {
-            const root = {
-                path: `/a/foo.ts`,
-                content: `import {x} from "bar"`
-            };
-
-            const imported = {
-                path: `/a/bar.d.ts`,
-                content: `export const y = 1;`
-            };
-
-            const files = [root, libFile];
-            const host = createWatchedSystem(files);
-            const originalFileExists = host.fileExists;
-
-            let fileExistsCalledForBar = false;
-            host.fileExists = fileName => {
-                if (fileName === "lib.d.ts") {
-                    return false;
-                }
-                if (!fileExistsCalledForBar) {
-                    fileExistsCalledForBar = fileName.indexOf("/bar.") !== -1;
-                }
-
-                return originalFileExists.call(host, fileName);
-            };
-
-            const watch = createWatchModeWithoutConfigFile([root.path], host, { module: ModuleKind.AMD });
-
-            assert(fileExistsCalledForBar, "'fileExists' should be called");
-            checkOutputErrors(host, [
-                getDiagnosticModuleNotFoundOfFile(watch(), root, "bar")
-            ], /*errorsPosition*/ ExpectedOutputErrorsPosition.AfterCompilationStarting);
-
-            fileExistsCalledForBar = false;
-            root.content = `import {y} from "bar"`;
-            host.reloadFS(files.concat(imported));
-
-            host.runQueuedTimeoutCallbacks();
-<<<<<<< HEAD
-            assert.isTrue(fileExistsCalledForBar, "'fileExists' should be called.");
-            checkOutputErrors(host, emptyArray, /*errorsPosition*/ ExpectedOutputErrorsPosition.AfterFileChangeDetected);
-=======
-            assert(fileExistsCalledForBar, "'fileExists' should be called.");
-            checkOutputErrors(host, emptyArray);
->>>>>>> e42ecea8
-        });
-
-        it("should compile correctly when resolved module goes missing and then comes back (module is not part of the root)", () => {
-            const root = {
-                path: `/a/foo.ts`,
-                content: `import {x} from "bar"`
-            };
-
-            const imported = {
-                path: `/a/bar.d.ts`,
-                content: `export const y = 1;export const x = 10;`
-            };
-
-            const files = [root, libFile];
-            const filesWithImported = files.concat(imported);
-            const host = createWatchedSystem(filesWithImported);
-            const originalFileExists = host.fileExists;
-            let fileExistsCalledForBar = false;
-            host.fileExists = fileName => {
-                if (fileName === "lib.d.ts") {
-                    return false;
-                }
-                if (!fileExistsCalledForBar) {
-                    fileExistsCalledForBar = fileName.indexOf("/bar.") !== -1;
-                }
-                return originalFileExists.call(host, fileName);
-            };
-
-            const watch = createWatchModeWithoutConfigFile([root.path], host, { module: ModuleKind.AMD });
-
-<<<<<<< HEAD
-            assert.isTrue(fileExistsCalledForBar, "'fileExists' should be called");
-            checkOutputErrors(host, emptyArray, /*errorsPosition*/ ExpectedOutputErrorsPosition.AfterCompilationStarting);
-=======
-            assert(fileExistsCalledForBar, "'fileExists' should be called");
-            checkOutputErrors(host, emptyArray, /*isInitial*/ true);
->>>>>>> e42ecea8
-
-            fileExistsCalledForBar = false;
-            host.reloadFS(files);
-            host.runQueuedTimeoutCallbacks();
-            assert(fileExistsCalledForBar, "'fileExists' should be called.");
-            checkOutputErrors(host, [
-                getDiagnosticModuleNotFoundOfFile(watch(), root, "bar")
-            ], /*errorsPosition*/ ExpectedOutputErrorsPosition.AfterFileChangeDetected);
-
-            fileExistsCalledForBar = false;
-            host.reloadFS(filesWithImported);
-            host.checkTimeoutQueueLengthAndRun(1);
-<<<<<<< HEAD
-            assert.isTrue(fileExistsCalledForBar, "'fileExists' should be called.");
-            checkOutputErrors(host, emptyArray, /*errorsPosition*/ ExpectedOutputErrorsPosition.AfterFileChangeDetected);
-=======
-            assert(fileExistsCalledForBar, "'fileExists' should be called.");
-            checkOutputErrors(host, emptyArray);
->>>>>>> e42ecea8
-        });
-
-        it("works when module resolution changes to ambient module", () => {
-            const root = {
-                path: "/a/b/foo.ts",
-                content: `import * as fs from "fs";`
-            };
-
-            const packageJson = {
-                path: "/a/b/node_modules/@types/node/package.json",
-                content: `
-{
-  "main": ""
-}
-`
-            };
-
-            const nodeType = {
-                path: "/a/b/node_modules/@types/node/index.d.ts",
-                content: `
-declare module "fs" {
-    export interface Stats {
-        isFile(): boolean;
-    }
-}`
-            };
-
-            const files = [root, libFile];
-            const filesWithNodeType = files.concat(packageJson, nodeType);
-            const host = createWatchedSystem(files, { currentDirectory: "/a/b" });
-
-            const watch = createWatchModeWithoutConfigFile([root.path], host, { });
-
-            checkOutputErrors(host, [
-                getDiagnosticModuleNotFoundOfFile(watch(), root, "fs")
-            ], /*errorsPosition*/ ExpectedOutputErrorsPosition.AfterCompilationStarting);
-
-            host.reloadFS(filesWithNodeType);
-            host.runQueuedTimeoutCallbacks();
-            checkOutputErrors(host, emptyArray, /*errorsPosition*/ ExpectedOutputErrorsPosition.AfterFileChangeDetected);
-        });
-
-        it("works when included file with ambient module changes", () => {
-            const root = {
-                path: "/a/b/foo.ts",
-                content: `
-import * as fs from "fs";
-import * as u from "url";
-`
-            };
-
-            const file = {
-                path: "/a/b/bar.d.ts",
-                content: `
-declare module "url" {
-    export interface Url {
-        href?: string;
-    }
-}
-`
-            };
-
-            const fileContentWithFS = `
-declare module "fs" {
-    export interface Stats {
-        isFile(): boolean;
-    }
-}
-`;
-
-            const files = [root, file, libFile];
-            const host = createWatchedSystem(files, { currentDirectory: "/a/b" });
-
-            const watch = createWatchModeWithoutConfigFile([root.path, file.path], host, {});
-
-            checkOutputErrors(host, [
-                getDiagnosticModuleNotFoundOfFile(watch(), root, "fs")
-            ], /*errorsPosition*/ ExpectedOutputErrorsPosition.AfterCompilationStarting);
-
-            file.content += fileContentWithFS;
-            host.reloadFS(files);
-            host.runQueuedTimeoutCallbacks();
-            checkOutputErrors(host, emptyArray, /*errorsPosition*/ ExpectedOutputErrorsPosition.AfterFileChangeDetected);
-        });
-
-        it("works when reusing program with files from external library", () => {
-            interface ExpectedFile { path: string; isExpectedToEmit?: boolean; content?: string; }
-            const configDir = "/a/b/projects/myProject/src/";
-            const file1: FileOrFolder = {
-                path: configDir + "file1.ts",
-                content: 'import module1 = require("module1");\nmodule1("hello");'
-            };
-            const file2: FileOrFolder = {
-                path: configDir + "file2.ts",
-                content: 'import module11 = require("module1");\nmodule11("hello");'
-            };
-            const module1: FileOrFolder = {
-                path: "/a/b/projects/myProject/node_modules/module1/index.js",
-                content: "module.exports = options => { return options.toString(); }"
-            };
-            const configFile: FileOrFolder = {
-                path: configDir + "tsconfig.json",
-                content: JSON.stringify({
-                    compilerOptions: {
-                        allowJs: true,
-                        rootDir: ".",
-                        outDir: "../dist",
-                        moduleResolution: "node",
-                        maxNodeModuleJsDepth: 1
-                    }
-                })
-            };
-            const outDirFolder = "/a/b/projects/myProject/dist/";
-            const programFiles = [file1, file2, module1, libFile];
-            const host = createWatchedSystem(programFiles.concat(configFile), { currentDirectory: "/a/b/projects/myProject/" });
-            const watch = createWatchModeWithConfigFile(configFile.path, host);
-            checkProgramActualFiles(watch(), programFiles.map(f => f.path));
-            checkOutputErrors(host, emptyArray, /*errorsPosition*/ ExpectedOutputErrorsPosition.AfterCompilationStarting);
-            const expectedFiles: ExpectedFile[] = [
-                createExpectedEmittedFile(file1),
-                createExpectedEmittedFile(file2),
-                createExpectedToNotEmitFile("index.js"),
-                createExpectedToNotEmitFile("src/index.js"),
-                createExpectedToNotEmitFile("src/file1.js"),
-                createExpectedToNotEmitFile("src/file2.js"),
-                createExpectedToNotEmitFile("lib.js"),
-                createExpectedToNotEmitFile("lib.d.ts")
-            ];
-            verifyExpectedFiles(expectedFiles);
-
-            file1.content += "\n;";
-            expectedFiles[0].content += ";\n"; // Only emit file1 with this change
-            expectedFiles[1].isExpectedToEmit = false;
-            host.reloadFS(programFiles.concat(configFile));
-            host.runQueuedTimeoutCallbacks();
-            checkProgramActualFiles(watch(), programFiles.map(f => f.path));
-            checkOutputErrors(host, emptyArray, /*errorsPosition*/ ExpectedOutputErrorsPosition.AfterFileChangeDetected);
-            verifyExpectedFiles(expectedFiles);
-
-
-            function verifyExpectedFiles(expectedFiles: ExpectedFile[]) {
-                forEach(expectedFiles, f => {
-                    assert.equal(!!host.fileExists(f.path), f.isExpectedToEmit, "File " + f.path + " is expected to " + (f.isExpectedToEmit ? "emit" : "not emit"));
-                    if (f.isExpectedToEmit) {
-                        assert.equal(host.readFile(f.path), f.content, "Expected contents of " + f.path);
-                    }
-                });
-            }
-
-            function createExpectedToNotEmitFile(fileName: string): ExpectedFile {
-                return {
-                    path: outDirFolder + fileName,
-                    isExpectedToEmit: false
-                };
-            }
-
-            function createExpectedEmittedFile(file: FileOrFolder): ExpectedFile {
-                return {
-                    path: removeFileExtension(file.path.replace(configDir, outDirFolder)) + Extension.Js,
-                    isExpectedToEmit: true,
-                    content: '"use strict";\nexports.__esModule = true;\n' + file.content.replace("import", "var") + "\n"
-                };
-            }
-        });
-    });
-
-    describe("tsc-watch with when module emit is specified as node", () => {
-        it("when instead of filechanged recursive directory watcher is invoked", () => {
-            const configFile: FileOrFolder = {
-                path: "/a/rootFolder/project/tsconfig.json",
-                content: JSON.stringify({
-                    compilerOptions: {
-                        module: "none",
-                        allowJs: true,
-                        outDir: "Static/scripts/"
-                    },
-                    include: [
-                        "Scripts/**/*"
-                    ],
-                })
-            };
-            const outputFolder = "/a/rootFolder/project/Static/scripts/";
-            const file1: FileOrFolder = {
-                path: "/a/rootFolder/project/Scripts/TypeScript.ts",
-                content: "var z = 10;"
-            };
-            const file2: FileOrFolder = {
-                path: "/a/rootFolder/project/Scripts/Javascript.js",
-                content: "var zz = 10;"
-            };
-            const files = [configFile, file1, file2, libFile];
-            const host = createWatchedSystem(files);
-            const watch = createWatchModeWithConfigFile(configFile.path, host);
-
-            checkProgramActualFiles(watch(), mapDefined(files, f => f === configFile ? undefined : f.path));
-            file1.content = "var zz30 = 100;";
-            host.reloadFS(files, { invokeDirectoryWatcherInsteadOfFileChanged: true });
-            host.runQueuedTimeoutCallbacks();
-
-            checkProgramActualFiles(watch(), mapDefined(files, f => f === configFile ? undefined : f.path));
-            const outputFile1 = changeExtension((outputFolder + getBaseFileName(file1.path)), ".js");
-            assert(host.fileExists(outputFile1));
-            assert.equal(host.readFile(outputFile1), file1.content + host.newLine);
-        });
-    });
-
-    describe("tsc-watch console clearing", () => {
-        it("clears the console when it starts", () => {
-            const file = {
-                path: "f.ts",
-                content: ""
-            };
-            const host = createWatchedSystem([file]);
-
-            createWatchModeWithoutConfigFile([file.path], host);
-            host.runQueuedTimeoutCallbacks();
-
-            host.checkScreenClears(1);
-        });
-
-        it("clears the console on recompile", () => {
-            const file = {
-                path: "f.ts",
-                content: ""
-            };
-            const host = createWatchedSystem([file]);
-            createWatchModeWithoutConfigFile([file.path], host);
-
-            const modifiedFile = {
-                ...file,
-                content: "//"
-            };
-            host.reloadFS([modifiedFile]);
-            host.runQueuedTimeoutCallbacks();
-
-            host.checkScreenClears(2);
-        });
-    });
-}
+/// <reference path="..\harness.ts" />
+/// <reference path="..\..\compiler\watch.ts" />
+/// <reference path="..\virtualFileSystemWithWatch.ts" />
+
+namespace ts.tscWatch {
+
+    import WatchedSystem = ts.TestFSWithWatch.TestServerHost;
+    type FileOrFolder = ts.TestFSWithWatch.FileOrFolder;
+    import createWatchedSystem = ts.TestFSWithWatch.createWatchedSystem;
+    import checkFileNames = ts.TestFSWithWatch.checkFileNames;
+    import libFile = ts.TestFSWithWatch.libFile;
+    import checkWatchedFiles = ts.TestFSWithWatch.checkWatchedFiles;
+    import checkWatchedDirectories = ts.TestFSWithWatch.checkWatchedDirectories;
+    import checkOutputContains = ts.TestFSWithWatch.checkOutputContains;
+    import checkOutputDoesNotContain = ts.TestFSWithWatch.checkOutputDoesNotContain;
+
+    export function checkProgramActualFiles(program: Program, expectedFiles: string[]) {
+        checkFileNames(`Program actual files`, program.getSourceFiles().map(file => file.fileName), expectedFiles);
+    }
+
+    export function checkProgramRootFiles(program: Program, expectedFiles: string[]) {
+        checkFileNames(`Program rootFileNames`, program.getRootFileNames(), expectedFiles);
+    }
+
+    function createWatchingSystemHost(system: WatchedSystem) {
+        return ts.createWatchingSystemHost(/*pretty*/ undefined, system);
+    }
+
+    function parseConfigFile(configFileName: string, watchingSystemHost: WatchingSystemHost) {
+        return ts.parseConfigFile(configFileName, {}, watchingSystemHost.system, watchingSystemHost.reportDiagnostic, watchingSystemHost.reportWatchDiagnostic);
+    }
+
+    function createWatchModeWithConfigFile(configFilePath: string, host: WatchedSystem) {
+        const watchingSystemHost = createWatchingSystemHost(host);
+        const configFileResult = parseConfigFile(configFilePath, watchingSystemHost);
+        return ts.createWatchModeWithConfigFile(configFileResult, {}, watchingSystemHost);
+    }
+
+    function createWatchModeWithoutConfigFile(fileNames: string[], host: WatchedSystem, options: CompilerOptions = {}) {
+        const watchingSystemHost = createWatchingSystemHost(host);
+        return ts.createWatchModeWithoutConfigFile(fileNames, options, watchingSystemHost);
+    }
+
+    function getEmittedLineForMultiFileOutput(file: FileOrFolder, host: WatchedSystem) {
+        return `TSFILE: ${file.path.replace(".ts", ".js")}${host.newLine}`;
+    }
+
+    function getEmittedLineForSingleFileOutput(filename: string, host: WatchedSystem) {
+        return `TSFILE: ${filename}${host.newLine}`;
+    }
+
+    interface FileOrFolderEmit extends FileOrFolder {
+        output?: string;
+    }
+
+    function getFileOrFolderEmit(file: FileOrFolder, getOutput?: (file: FileOrFolder) => string): FileOrFolderEmit {
+        const result = file as FileOrFolderEmit;
+        if (getOutput) {
+            result.output = getOutput(file);
+        }
+        return result;
+    }
+
+    function getEmittedLines(files: FileOrFolderEmit[]) {
+        const seen = createMap<true>();
+        const result: string[] = [];
+        for (const { output } of files) {
+            if (output && !seen.has(output)) {
+                seen.set(output, true);
+                result.push(output);
+            }
+        }
+        return result;
+    }
+
+    function checkAffectedLines(host: WatchedSystem, affectedFiles: FileOrFolderEmit[], allEmittedFiles: string[]) {
+        const expectedAffectedFiles = getEmittedLines(affectedFiles);
+        const expectedNonAffectedFiles = mapDefined(allEmittedFiles, line => contains(expectedAffectedFiles, line) ? undefined : line);
+        checkOutputContains(host, expectedAffectedFiles);
+        checkOutputDoesNotContain(host, expectedNonAffectedFiles);
+    }
+
+    enum ExpectedOutputErrorsPosition {
+        BeforeCompilationStarts,
+        AfterCompilationStarting,
+        AfterFileChangeDetected
+    }
+
+    function checkOutputErrors(
+        host: WatchedSystem,
+        errors: ReadonlyArray<Diagnostic>,
+        errorsPosition: ExpectedOutputErrorsPosition,
+        skipWaiting?: true
+    ) {
+        const outputs = host.getOutput();
+        const expectedOutputCount = errors.length + (skipWaiting ? 0 : 1) + 1;
+        assert.equal(outputs.length, expectedOutputCount, "Outputs = " + outputs.toString());
+        let index: number;
+
+        switch (errorsPosition) {
+            case ExpectedOutputErrorsPosition.AfterCompilationStarting:
+                assertWatchDiagnosticAt(host, 0, Diagnostics.Starting_compilation_in_watch_mode);
+                index = 1;
+                break;
+            case ExpectedOutputErrorsPosition.AfterFileChangeDetected:
+                assertWatchDiagnosticAt(host, 0, Diagnostics.File_change_detected_Starting_incremental_compilation);
+                index = 1;
+                break;
+            case ExpectedOutputErrorsPosition.BeforeCompilationStarts:
+                assertWatchDiagnosticAt(host, errors.length, Diagnostics.Starting_compilation_in_watch_mode);
+                index = 0;
+                break;
+        }
+
+        forEach(errors, error => {
+            assertDiagnosticAt(host, index, error);
+            index++;
+        });
+        if (!skipWaiting) {
+            if (errorsPosition === ExpectedOutputErrorsPosition.BeforeCompilationStarts) {
+                assertWatchDiagnosticAt(host, index, ts.Diagnostics.Starting_compilation_in_watch_mode);
+                index += 1;
+            }
+            assertWatchDiagnosticAt(host, index, Diagnostics.Compilation_complete_Watching_for_file_changes);
+        }
+        host.clearOutput();
+    }
+
+    function assertDiagnosticAt(host: WatchedSystem, outputAt: number, diagnostic: Diagnostic) {
+        const output = host.getOutput()[outputAt];
+        assert.equal(output, formatDiagnostic(diagnostic, host), "outputs[" + outputAt + "] is " + output);
+    }
+
+    function assertWatchDiagnosticAt(host: WatchedSystem, outputAt: number, diagnosticMessage: DiagnosticMessage) {
+        const output = host.getOutput()[outputAt];
+        assert(endsWith(output, getWatchDiagnosticWithoutDate(host, diagnosticMessage)), "outputs[" + outputAt + "] is " + output);
+    }
+
+    function getWatchDiagnosticWithoutDate(host: WatchedSystem, diagnosticMessage: DiagnosticMessage) {
+        return ` - ${flattenDiagnosticMessageText(getLocaleSpecificMessage(diagnosticMessage), host.newLine)}${host.newLine + host.newLine + host.newLine}`;
+    }
+
+    function getDiagnosticOfFileFrom(file: SourceFile, text: string, start: number, length: number, message: DiagnosticMessage): Diagnostic {
+        return {
+            file,
+            start,
+            length,
+
+            messageText: text,
+            category: message.category,
+            code: message.code,
+        };
+    }
+
+    function getDiagnosticWithoutFile(message: DiagnosticMessage, ..._args: (string | number)[]): Diagnostic {
+        let text = getLocaleSpecificMessage(message);
+
+        if (arguments.length > 1) {
+            text = formatStringFromArgs(text, arguments, 1);
+        }
+
+        return getDiagnosticOfFileFrom(/*file*/ undefined, text, /*start*/ undefined, /*length*/ undefined, message);
+    }
+
+    function getDiagnosticOfFile(file: SourceFile, start: number, length: number, message: DiagnosticMessage, ..._args: (string | number)[]): Diagnostic {
+        let text = getLocaleSpecificMessage(message);
+
+        if (arguments.length > 4) {
+            text = formatStringFromArgs(text, arguments, 4);
+        }
+
+        return getDiagnosticOfFileFrom(file, text, start, length, message);
+    }
+
+    function getUnknownCompilerOption(program: Program, configFile: FileOrFolder, option: string) {
+        const quotedOption = `"${option}"`;
+        return getDiagnosticOfFile(program.getCompilerOptions().configFile, configFile.content.indexOf(quotedOption), quotedOption.length, Diagnostics.Unknown_compiler_option_0, option);
+    }
+
+    function getDiagnosticOfFileFromProgram(program: Program, filePath: string, start: number, length: number, message: DiagnosticMessage, ..._args: (string | number)[]): Diagnostic {
+        let text = getLocaleSpecificMessage(message);
+
+        if (arguments.length > 5) {
+            text = formatStringFromArgs(text, arguments, 5);
+        }
+
+        return getDiagnosticOfFileFrom(program.getSourceFileByPath(toPath(filePath, program.getCurrentDirectory(), s => s.toLowerCase())),
+            text, start, length, message);
+    }
+
+    function getDiagnosticModuleNotFoundOfFile(program: Program, file: FileOrFolder, moduleName: string) {
+        const quotedModuleName = `"${moduleName}"`;
+        return getDiagnosticOfFileFromProgram(program, file.path, file.content.indexOf(quotedModuleName), quotedModuleName.length, Diagnostics.Cannot_find_module_0, moduleName);
+    }
+
+    describe("tsc-watch program updates", () => {
+        const commonFile1: FileOrFolder = {
+            path: "/a/b/commonFile1.ts",
+            content: "let x = 1"
+        };
+        const commonFile2: FileOrFolder = {
+            path: "/a/b/commonFile2.ts",
+            content: "let y = 1"
+        };
+
+        it("create watch without config file", () => {
+            const appFile: FileOrFolder = {
+                path: "/a/b/c/app.ts",
+                content: `
+                import {f} from "./module"
+                console.log(f)
+                `
+            };
+
+            const moduleFile: FileOrFolder = {
+                path: "/a/b/c/module.d.ts",
+                content: `export let x: number`
+            };
+            const host = createWatchedSystem([appFile, moduleFile, libFile]);
+            const watch = createWatchModeWithoutConfigFile([appFile.path], host);
+
+            checkProgramActualFiles(watch(), [appFile.path, libFile.path, moduleFile.path]);
+
+            // TODO: Should we watch creation of config files in the root file's file hierarchy?
+
+            // const configFileLocations = ["/a/b/c/", "/a/b/", "/a/", "/"];
+            // const configFiles = flatMap(configFileLocations, location => [location + "tsconfig.json", location + "jsconfig.json"]);
+            // checkWatchedFiles(host, configFiles.concat(libFile.path, moduleFile.path));
+        });
+
+        it("can handle tsconfig file name with difference casing", () => {
+            const f1 = {
+                path: "/a/b/app.ts",
+                content: "let x = 1"
+            };
+            const config = {
+                path: "/a/b/tsconfig.json",
+                content: JSON.stringify({
+                    include: ["app.ts"]
+                })
+            };
+
+            const host = createWatchedSystem([f1, config], { useCaseSensitiveFileNames: false });
+            const upperCaseConfigFilePath = combinePaths(getDirectoryPath(config.path).toUpperCase(), getBaseFileName(config.path));
+            const watch = createWatchModeWithConfigFile(upperCaseConfigFilePath, host);
+            checkProgramActualFiles(watch(), [combinePaths(getDirectoryPath(upperCaseConfigFilePath), getBaseFileName(f1.path))]);
+        });
+
+        it("create configured project without file list", () => {
+            const configFile: FileOrFolder = {
+                path: "/a/b/tsconfig.json",
+                content: `
+                {
+                    "compilerOptions": {},
+                    "exclude": [
+                        "e"
+                    ]
+                }`
+            };
+            const file1: FileOrFolder = {
+                path: "/a/b/c/f1.ts",
+                content: "let x = 1"
+            };
+            const file2: FileOrFolder = {
+                path: "/a/b/d/f2.ts",
+                content: "let y = 1"
+            };
+            const file3: FileOrFolder = {
+                path: "/a/b/e/f3.ts",
+                content: "let z = 1"
+            };
+
+            const host = createWatchedSystem([configFile, libFile, file1, file2, file3]);
+            const watchingSystemHost = createWatchingSystemHost(host);
+            const configFileResult = parseConfigFile(configFile.path, watchingSystemHost);
+            assert.equal(configFileResult.errors.length, 0, `expect no errors in config file, got ${JSON.stringify(configFileResult.errors)}`);
+
+            const watch = ts.createWatchModeWithConfigFile(configFileResult, {}, watchingSystemHost);
+
+            checkProgramActualFiles(watch(), [file1.path, libFile.path, file2.path]);
+            checkProgramRootFiles(watch(), [file1.path, file2.path]);
+            checkWatchedFiles(host, [configFile.path, file1.path, file2.path, libFile.path]);
+            const configDir = getDirectoryPath(configFile.path);
+            checkWatchedDirectories(host, [configDir, combinePaths(configDir, projectSystem.nodeModulesAtTypes)], /*recursive*/ true);
+        });
+
+        // TODO: if watching for config file creation
+        // it("add and then remove a config file in a folder with loose files", () => {
+        // });
+
+        it("add new files to a configured program without file list", () => {
+            const configFile: FileOrFolder = {
+                path: "/a/b/tsconfig.json",
+                content: `{}`
+            };
+            const host = createWatchedSystem([commonFile1, libFile, configFile]);
+            const watch = createWatchModeWithConfigFile(configFile.path, host);
+            const configDir = getDirectoryPath(configFile.path);
+            checkWatchedDirectories(host, [configDir, combinePaths(configDir, projectSystem.nodeModulesAtTypes)], /*recursive*/ true);
+
+            checkProgramRootFiles(watch(), [commonFile1.path]);
+
+            // add a new ts file
+            host.reloadFS([commonFile1, commonFile2, libFile, configFile]);
+            host.checkTimeoutQueueLengthAndRun(1);
+            checkProgramRootFiles(watch(), [commonFile1.path, commonFile2.path]);
+        });
+
+        it("should ignore non-existing files specified in the config file", () => {
+            const configFile: FileOrFolder = {
+                path: "/a/b/tsconfig.json",
+                content: `{
+                    "compilerOptions": {},
+                    "files": [
+                        "commonFile1.ts",
+                        "commonFile3.ts"
+                    ]
+                }`
+            };
+            const host = createWatchedSystem([commonFile1, commonFile2, configFile]);
+            const watch = createWatchModeWithConfigFile(configFile.path, host);
+
+            const commonFile3 = "/a/b/commonFile3.ts";
+            checkProgramRootFiles(watch(), [commonFile1.path, commonFile3]);
+            checkProgramActualFiles(watch(), [commonFile1.path]);
+        });
+
+        it("handle recreated files correctly", () => {
+            const configFile: FileOrFolder = {
+                path: "/a/b/tsconfig.json",
+                content: `{}`
+            };
+            const host = createWatchedSystem([commonFile1, commonFile2, configFile]);
+            const watch = createWatchModeWithConfigFile(configFile.path, host);
+            checkProgramRootFiles(watch(), [commonFile1.path, commonFile2.path]);
+
+            // delete commonFile2
+            host.reloadFS([commonFile1, configFile]);
+            host.checkTimeoutQueueLengthAndRun(1);
+            checkProgramRootFiles(watch(), [commonFile1.path]);
+
+            // re-add commonFile2
+            host.reloadFS([commonFile1, commonFile2, configFile]);
+            host.checkTimeoutQueueLengthAndRun(1);
+            checkProgramRootFiles(watch(), [commonFile1.path, commonFile2.path]);
+        });
+
+        it("handles the missing files - that were added to program because they were added with ///<ref", () => {
+            const commonFile2Name = "commonFile2.ts";
+            const file1: FileOrFolder = {
+                path: "/a/b/commonFile1.ts",
+                content: `/// <reference path="${commonFile2Name}"/>
+                    let x = y`
+            };
+            const host = createWatchedSystem([file1, libFile]);
+            const watch = createWatchModeWithoutConfigFile([file1.path], host);
+
+            checkProgramRootFiles(watch(), [file1.path]);
+            checkProgramActualFiles(watch(), [file1.path, libFile.path]);
+            checkOutputErrors(host, [
+                getDiagnosticOfFileFromProgram(watch(), file1.path, file1.content.indexOf(commonFile2Name), commonFile2Name.length, Diagnostics.File_0_not_found, commonFile2.path),
+                getDiagnosticOfFileFromProgram(watch(), file1.path, file1.content.indexOf("y"), 1, Diagnostics.Cannot_find_name_0, "y")
+            ], /*errorsPosition*/ ExpectedOutputErrorsPosition.AfterCompilationStarting);
+
+            host.reloadFS([file1, commonFile2, libFile]);
+            host.runQueuedTimeoutCallbacks();
+            checkProgramRootFiles(watch(), [file1.path]);
+            checkProgramActualFiles(watch(), [file1.path, libFile.path, commonFile2.path]);
+            checkOutputErrors(host, emptyArray, /*errorsPosition*/ ExpectedOutputErrorsPosition.AfterFileChangeDetected);
+        });
+
+        it("should reflect change in config file", () => {
+            const configFile: FileOrFolder = {
+                path: "/a/b/tsconfig.json",
+                content: `{
+                    "compilerOptions": {},
+                    "files": ["${commonFile1.path}", "${commonFile2.path}"]
+                }`
+            };
+            const files = [commonFile1, commonFile2, configFile];
+            const host = createWatchedSystem(files);
+            const watch = createWatchModeWithConfigFile(configFile.path, host);
+
+            checkProgramRootFiles(watch(), [commonFile1.path, commonFile2.path]);
+            configFile.content = `{
+                "compilerOptions": {},
+                "files": ["${commonFile1.path}"]
+            }`;
+
+            host.reloadFS(files);
+            host.checkTimeoutQueueLengthAndRun(1); // reload the configured project
+            checkProgramRootFiles(watch(), [commonFile1.path]);
+        });
+
+        it("files explicitly excluded in config file", () => {
+            const configFile: FileOrFolder = {
+                path: "/a/b/tsconfig.json",
+                content: `{
+                    "compilerOptions": {},
+                    "exclude": ["/a/c"]
+                }`
+            };
+            const excludedFile1: FileOrFolder = {
+                path: "/a/c/excluedFile1.ts",
+                content: `let t = 1;`
+            };
+
+            const host = createWatchedSystem([commonFile1, commonFile2, excludedFile1, configFile]);
+            const watch = createWatchModeWithConfigFile(configFile.path, host);
+            checkProgramRootFiles(watch(), [commonFile1.path, commonFile2.path]);
+        });
+
+        it("should properly handle module resolution changes in config file", () => {
+            const file1: FileOrFolder = {
+                path: "/a/b/file1.ts",
+                content: `import { T } from "module1";`
+            };
+            const nodeModuleFile: FileOrFolder = {
+                path: "/a/b/node_modules/module1.ts",
+                content: `export interface T {}`
+            };
+            const classicModuleFile: FileOrFolder = {
+                path: "/a/module1.ts",
+                content: `export interface T {}`
+            };
+            const configFile: FileOrFolder = {
+                path: "/a/b/tsconfig.json",
+                content: `{
+                    "compilerOptions": {
+                        "moduleResolution": "node"
+                    },
+                    "files": ["${file1.path}"]
+                }`
+            };
+            const files = [file1, nodeModuleFile, classicModuleFile, configFile];
+            const host = createWatchedSystem(files);
+            const watch = createWatchModeWithConfigFile(configFile.path, host);
+            checkProgramRootFiles(watch(), [file1.path]);
+            checkProgramActualFiles(watch(), [file1.path, nodeModuleFile.path]);
+
+            configFile.content = `{
+                "compilerOptions": {
+                    "moduleResolution": "classic"
+                },
+                "files": ["${file1.path}"]
+            }`;
+            host.reloadFS(files);
+            host.checkTimeoutQueueLengthAndRun(1);
+            checkProgramRootFiles(watch(), [file1.path]);
+            checkProgramActualFiles(watch(), [file1.path, classicModuleFile.path]);
+        });
+
+        it("should tolerate config file errors and still try to build a project", () => {
+            const configFile: FileOrFolder = {
+                path: "/a/b/tsconfig.json",
+                content: `{
+                    "compilerOptions": {
+                        "target": "es6",
+                        "allowAnything": true
+                    },
+                    "someOtherProperty": {}
+                }`
+            };
+            const host = createWatchedSystem([commonFile1, commonFile2, libFile, configFile]);
+            const watch = createWatchModeWithConfigFile(configFile.path, host);
+            checkProgramRootFiles(watch(), [commonFile1.path, commonFile2.path]);
+        });
+
+        it("changes in files are reflected in project structure", () => {
+            const file1 = {
+                path: "/a/b/f1.ts",
+                content: `export * from "./f2"`
+            };
+            const file2 = {
+                path: "/a/b/f2.ts",
+                content: `export let x = 1`
+            };
+            const file3 = {
+                path: "/a/c/f3.ts",
+                content: `export let y = 1;`
+            };
+            const host = createWatchedSystem([file1, file2, file3]);
+            const watch = createWatchModeWithoutConfigFile([file1.path], host);
+            checkProgramRootFiles(watch(), [file1.path]);
+            checkProgramActualFiles(watch(), [file1.path, file2.path]);
+
+            const modifiedFile2 = {
+                path: file2.path,
+                content: `export * from "../c/f3"` // now inferred project should inclule file3
+            };
+
+            host.reloadFS([file1, modifiedFile2, file3]);
+            host.checkTimeoutQueueLengthAndRun(1);
+            checkProgramRootFiles(watch(), [file1.path]);
+            checkProgramActualFiles(watch(), [file1.path, modifiedFile2.path, file3.path]);
+        });
+
+        it("deleted files affect project structure", () => {
+            const file1 = {
+                path: "/a/b/f1.ts",
+                content: `export * from "./f2"`
+            };
+            const file2 = {
+                path: "/a/b/f2.ts",
+                content: `export * from "../c/f3"`
+            };
+            const file3 = {
+                path: "/a/c/f3.ts",
+                content: `export let y = 1;`
+            };
+            const host = createWatchedSystem([file1, file2, file3]);
+            const watch = createWatchModeWithoutConfigFile([file1.path], host);
+            checkProgramActualFiles(watch(), [file1.path, file2.path, file3.path]);
+
+            host.reloadFS([file1, file3]);
+            host.checkTimeoutQueueLengthAndRun(1);
+
+            checkProgramActualFiles(watch(), [file1.path]);
+        });
+
+        it("deleted files affect project structure - 2", () => {
+            const file1 = {
+                path: "/a/b/f1.ts",
+                content: `export * from "./f2"`
+            };
+            const file2 = {
+                path: "/a/b/f2.ts",
+                content: `export * from "../c/f3"`
+            };
+            const file3 = {
+                path: "/a/c/f3.ts",
+                content: `export let y = 1;`
+            };
+            const host = createWatchedSystem([file1, file2, file3]);
+            const watch = createWatchModeWithoutConfigFile([file1.path, file3.path], host);
+            checkProgramActualFiles(watch(), [file1.path, file2.path, file3.path]);
+
+            host.reloadFS([file1, file3]);
+            host.checkTimeoutQueueLengthAndRun(1);
+
+            checkProgramActualFiles(watch(), [file1.path, file3.path]);
+        });
+
+        it("config file includes the file", () => {
+            const file1 = {
+                path: "/a/b/f1.ts",
+                content: "export let x = 5"
+            };
+            const file2 = {
+                path: "/a/c/f2.ts",
+                content: `import {x} from "../b/f1"`
+            };
+            const file3 = {
+                path: "/a/c/f3.ts",
+                content: "export let y = 1"
+            };
+            const configFile = {
+                path: "/a/c/tsconfig.json",
+                content: JSON.stringify({ compilerOptions: {}, files: ["f2.ts", "f3.ts"] })
+            };
+
+            const host = createWatchedSystem([file1, file2, file3, configFile]);
+            const watch = createWatchModeWithConfigFile(configFile.path, host);
+
+            checkProgramRootFiles(watch(), [file2.path, file3.path]);
+            checkProgramActualFiles(watch(), [file1.path, file2.path, file3.path]);
+        });
+
+        it("correctly migrate files between projects", () => {
+            const file1 = {
+                path: "/a/b/f1.ts",
+                content: `
+                export * from "../c/f2";
+                export * from "../d/f3";`
+            };
+            const file2 = {
+                path: "/a/c/f2.ts",
+                content: "export let x = 1;"
+            };
+            const file3 = {
+                path: "/a/d/f3.ts",
+                content: "export let y = 1;"
+            };
+            const host = createWatchedSystem([file1, file2, file3]);
+            const watch = createWatchModeWithoutConfigFile([file2.path, file3.path], host);
+            checkProgramActualFiles(watch(), [file2.path, file3.path]);
+
+            const watch2 = createWatchModeWithoutConfigFile([file1.path], host);
+            checkProgramActualFiles(watch2(), [file1.path, file2.path, file3.path]);
+
+            // Previous program shouldnt be updated
+            checkProgramActualFiles(watch(), [file2.path, file3.path]);
+            host.checkTimeoutQueueLength(0);
+        });
+
+        it("can correctly update configured project when set of root files has changed (new file on disk)", () => {
+            const file1 = {
+                path: "/a/b/f1.ts",
+                content: "let x = 1"
+            };
+            const file2 = {
+                path: "/a/b/f2.ts",
+                content: "let y = 1"
+            };
+            const configFile = {
+                path: "/a/b/tsconfig.json",
+                content: JSON.stringify({ compilerOptions: {} })
+            };
+
+            const host = createWatchedSystem([file1, configFile]);
+            const watch = createWatchModeWithConfigFile(configFile.path, host);
+            checkProgramActualFiles(watch(), [file1.path]);
+
+            host.reloadFS([file1, file2, configFile]);
+            host.checkTimeoutQueueLengthAndRun(1);
+
+            checkProgramActualFiles(watch(), [file1.path, file2.path]);
+            checkProgramRootFiles(watch(), [file1.path, file2.path]);
+        });
+
+        it("can correctly update configured project when set of root files has changed (new file in list of files)", () => {
+            const file1 = {
+                path: "/a/b/f1.ts",
+                content: "let x = 1"
+            };
+            const file2 = {
+                path: "/a/b/f2.ts",
+                content: "let y = 1"
+            };
+            const configFile = {
+                path: "/a/b/tsconfig.json",
+                content: JSON.stringify({ compilerOptions: {}, files: ["f1.ts"] })
+            };
+
+            const host = createWatchedSystem([file1, file2, configFile]);
+            const watch = createWatchModeWithConfigFile(configFile.path, host);
+
+            checkProgramActualFiles(watch(), [file1.path]);
+
+            const modifiedConfigFile = {
+                path: configFile.path,
+                content: JSON.stringify({ compilerOptions: {}, files: ["f1.ts", "f2.ts"] })
+            };
+
+            host.reloadFS([file1, file2, modifiedConfigFile]);
+            host.checkTimeoutQueueLengthAndRun(1);
+            checkProgramRootFiles(watch(), [file1.path, file2.path]);
+            checkProgramActualFiles(watch(), [file1.path, file2.path]);
+        });
+
+        it("can update configured project when set of root files was not changed", () => {
+            const file1 = {
+                path: "/a/b/f1.ts",
+                content: "let x = 1"
+            };
+            const file2 = {
+                path: "/a/b/f2.ts",
+                content: "let y = 1"
+            };
+            const configFile = {
+                path: "/a/b/tsconfig.json",
+                content: JSON.stringify({ compilerOptions: {}, files: ["f1.ts", "f2.ts"] })
+            };
+
+            const host = createWatchedSystem([file1, file2, configFile]);
+            const watch = createWatchModeWithConfigFile(configFile.path, host);
+            checkProgramActualFiles(watch(), [file1.path, file2.path]);
+
+            const modifiedConfigFile = {
+                path: configFile.path,
+                content: JSON.stringify({ compilerOptions: { outFile: "out.js" }, files: ["f1.ts", "f2.ts"] })
+            };
+
+            host.reloadFS([file1, file2, modifiedConfigFile]);
+            host.checkTimeoutQueueLengthAndRun(1);
+            checkProgramRootFiles(watch(), [file1.path, file2.path]);
+            checkProgramActualFiles(watch(), [file1.path, file2.path]);
+        });
+
+        it("config file is deleted", () => {
+            const file1 = {
+                path: "/a/b/f1.ts",
+                content: "let x = 1;"
+            };
+            const file2 = {
+                path: "/a/b/f2.ts",
+                content: "let y = 2;"
+            };
+            const config = {
+                path: "/a/b/tsconfig.json",
+                content: JSON.stringify({ compilerOptions: {} })
+            };
+            const host = createWatchedSystem([file1, file2, libFile, config]);
+            const watch = createWatchModeWithConfigFile(config.path, host);
+
+            checkProgramActualFiles(watch(), [file1.path, file2.path, libFile.path]);
+            checkOutputErrors(host, emptyArray, /*errorsPosition*/ ExpectedOutputErrorsPosition.AfterCompilationStarting);
+
+            host.reloadFS([file1, file2, libFile]);
+            host.checkTimeoutQueueLengthAndRun(1);
+
+            assert.equal(host.exitCode, ExitStatus.DiagnosticsPresent_OutputsSkipped);
+            checkOutputErrors(host, [
+                getDiagnosticWithoutFile(Diagnostics.File_0_not_found, config.path)
+            ], /*errorsPosition*/ ExpectedOutputErrorsPosition.AfterFileChangeDetected, /*skipWaiting*/ true);
+        });
+
+        it("Proper errors: document is not contained in project", () => {
+            const file1 = {
+                path: "/a/b/app.ts",
+                content: ""
+            };
+            const corruptedConfig = {
+                path: "/a/b/tsconfig.json",
+                content: "{"
+            };
+            const host = createWatchedSystem([file1, corruptedConfig]);
+            const watch = createWatchModeWithConfigFile(corruptedConfig.path, host);
+
+            checkProgramActualFiles(watch(), [file1.path]);
+        });
+
+        it("correctly handles changes in lib section of config file", () => {
+            const libES5 = {
+                path: "/compiler/lib.es5.d.ts",
+                content: "declare const eval: any"
+            };
+            const libES2015Promise = {
+                path: "/compiler/lib.es2015.promise.d.ts",
+                content: "declare class Promise<T> {}"
+            };
+            const app = {
+                path: "/src/app.ts",
+                content: "var x: Promise<string>;"
+            };
+            const config1 = {
+                path: "/src/tsconfig.json",
+                content: JSON.stringify(
+                    {
+                        compilerOptions: {
+                            module: "commonjs",
+                            target: "es5",
+                            noImplicitAny: true,
+                            sourceMap: false,
+                            lib: [
+                                "es5"
+                            ]
+                        }
+                    })
+            };
+            const config2 = {
+                path: config1.path,
+                content: JSON.stringify(
+                    {
+                        compilerOptions: {
+                            module: "commonjs",
+                            target: "es5",
+                            noImplicitAny: true,
+                            sourceMap: false,
+                            lib: [
+                                "es5",
+                                "es2015.promise"
+                            ]
+                        }
+                    })
+            };
+            const host = createWatchedSystem([libES5, libES2015Promise, app, config1], { executingFilePath: "/compiler/tsc.js" });
+            const watch = createWatchModeWithConfigFile(config1.path, host);
+
+            checkProgramActualFiles(watch(), [libES5.path, app.path]);
+
+            host.reloadFS([libES5, libES2015Promise, app, config2]);
+            host.checkTimeoutQueueLengthAndRun(1);
+            checkProgramActualFiles(watch(), [libES5.path, libES2015Promise.path, app.path]);
+        });
+
+        it("should handle non-existing directories in config file", () => {
+            const f = {
+                path: "/a/src/app.ts",
+                content: "let x = 1;"
+            };
+            const config = {
+                path: "/a/tsconfig.json",
+                content: JSON.stringify({
+                    compilerOptions: {},
+                    include: [
+                        "src/**/*",
+                        "notexistingfolder/*"
+                    ]
+                })
+            };
+            const host = createWatchedSystem([f, config]);
+            const watch = createWatchModeWithConfigFile(config.path, host);
+            checkProgramActualFiles(watch(), [f.path]);
+        });
+
+        it("rename a module file and rename back should restore the states for inferred projects", () => {
+            const moduleFile = {
+                path: "/a/b/moduleFile.ts",
+                content: "export function bar() { };"
+            };
+            const file1 = {
+                path: "/a/b/file1.ts",
+                content: 'import * as T from "./moduleFile"; T.bar();'
+            };
+            const host = createWatchedSystem([moduleFile, file1, libFile]);
+            const watch = createWatchModeWithoutConfigFile([file1.path], host);
+            checkOutputErrors(host, emptyArray, /*errorsPosition*/ ExpectedOutputErrorsPosition.AfterCompilationStarting);
+
+            const moduleFileOldPath = moduleFile.path;
+            const moduleFileNewPath = "/a/b/moduleFile1.ts";
+            moduleFile.path = moduleFileNewPath;
+            host.reloadFS([moduleFile, file1, libFile]);
+            host.runQueuedTimeoutCallbacks();
+            checkOutputErrors(host, [
+                getDiagnosticModuleNotFoundOfFile(watch(), file1, "./moduleFile")
+            ], /*errorsPosition*/ ExpectedOutputErrorsPosition.AfterFileChangeDetected);
+
+            moduleFile.path = moduleFileOldPath;
+            host.reloadFS([moduleFile, file1, libFile]);
+            host.runQueuedTimeoutCallbacks();
+            checkOutputErrors(host, emptyArray, /*errorsPosition*/ ExpectedOutputErrorsPosition.AfterFileChangeDetected);
+        });
+
+        it("rename a module file and rename back should restore the states for configured projects", () => {
+            const moduleFile = {
+                path: "/a/b/moduleFile.ts",
+                content: "export function bar() { };"
+            };
+            const file1 = {
+                path: "/a/b/file1.ts",
+                content: 'import * as T from "./moduleFile"; T.bar();'
+            };
+            const configFile = {
+                path: "/a/b/tsconfig.json",
+                content: `{}`
+            };
+            const host = createWatchedSystem([moduleFile, file1, configFile, libFile]);
+            const watch = createWatchModeWithConfigFile(configFile.path, host);
+            checkOutputErrors(host, emptyArray, /*errorsPosition*/ ExpectedOutputErrorsPosition.AfterCompilationStarting);
+
+            const moduleFileOldPath = moduleFile.path;
+            const moduleFileNewPath = "/a/b/moduleFile1.ts";
+            moduleFile.path = moduleFileNewPath;
+            host.reloadFS([moduleFile, file1, configFile, libFile]);
+            host.runQueuedTimeoutCallbacks();
+            checkOutputErrors(host, [
+                getDiagnosticModuleNotFoundOfFile(watch(), file1, "./moduleFile")
+            ], /*errorsPosition*/ ExpectedOutputErrorsPosition.AfterFileChangeDetected);
+
+            moduleFile.path = moduleFileOldPath;
+            host.reloadFS([moduleFile, file1, configFile, libFile]);
+            host.runQueuedTimeoutCallbacks();
+            checkOutputErrors(host, emptyArray, /*errorsPosition*/ ExpectedOutputErrorsPosition.AfterFileChangeDetected);
+        });
+
+        it("types should load from config file path if config exists", () => {
+            const f1 = {
+                path: "/a/b/app.ts",
+                content: "let x = 1"
+            };
+            const config = {
+                path: "/a/b/tsconfig.json",
+                content: JSON.stringify({ compilerOptions: { types: ["node"], typeRoots: [] } })
+            };
+            const node = {
+                path: "/a/b/node_modules/@types/node/index.d.ts",
+                content: "declare var process: any"
+            };
+            const cwd = {
+                path: "/a/c"
+            };
+            const host = createWatchedSystem([f1, config, node, cwd], { currentDirectory: cwd.path });
+            const watch = createWatchModeWithConfigFile(config.path, host);
+
+            checkProgramActualFiles(watch(), [f1.path, node.path]);
+        });
+
+        it("add the missing module file for inferred project: should remove the `module not found` error", () => {
+            const moduleFile = {
+                path: "/a/b/moduleFile.ts",
+                content: "export function bar() { };"
+            };
+            const file1 = {
+                path: "/a/b/file1.ts",
+                content: 'import * as T from "./moduleFile"; T.bar();'
+            };
+            const host = createWatchedSystem([file1, libFile]);
+            const watch = createWatchModeWithoutConfigFile([file1.path], host);
+
+            checkOutputErrors(host, [
+                getDiagnosticModuleNotFoundOfFile(watch(), file1, "./moduleFile")
+            ], /*errorsPosition*/ ExpectedOutputErrorsPosition.AfterCompilationStarting);
+
+            host.reloadFS([file1, moduleFile, libFile]);
+            host.runQueuedTimeoutCallbacks();
+            checkOutputErrors(host, emptyArray, /*errorsPosition*/ ExpectedOutputErrorsPosition.AfterFileChangeDetected);
+        });
+
+        it("Configure file diagnostics events are generated when the config file has errors", () => {
+            const file = {
+                path: "/a/b/app.ts",
+                content: "let x = 10"
+            };
+            const configFile = {
+                path: "/a/b/tsconfig.json",
+                content: `{
+                        "compilerOptions": {
+                            "foo": "bar",
+                            "allowJS": true
+                        }
+                    }`
+            };
+
+            const host = createWatchedSystem([file, configFile, libFile]);
+            const watch = createWatchModeWithConfigFile(configFile.path, host);
+            checkOutputErrors(host, [
+                getUnknownCompilerOption(watch(), configFile, "foo"),
+                getUnknownCompilerOption(watch(), configFile, "allowJS")
+            ], /*errorsPosition*/ ExpectedOutputErrorsPosition.BeforeCompilationStarts);
+        });
+
+        it("If config file doesnt have errors, they are not reported", () => {
+            const file = {
+                path: "/a/b/app.ts",
+                content: "let x = 10"
+            };
+            const configFile = {
+                path: "/a/b/tsconfig.json",
+                content: `{
+                        "compilerOptions": {}
+                    }`
+            };
+
+            const host = createWatchedSystem([file, configFile, libFile]);
+            createWatchModeWithConfigFile(configFile.path, host);
+            checkOutputErrors(host, emptyArray, /*errorsPosition*/ ExpectedOutputErrorsPosition.AfterCompilationStarting);
+        });
+
+        it("Reports errors when the config file changes", () => {
+            const file = {
+                path: "/a/b/app.ts",
+                content: "let x = 10"
+            };
+            const configFile = {
+                path: "/a/b/tsconfig.json",
+                content: `{
+                        "compilerOptions": {}
+                    }`
+            };
+
+            const host = createWatchedSystem([file, configFile, libFile]);
+            const watch = createWatchModeWithConfigFile(configFile.path, host);
+            checkOutputErrors(host, emptyArray, /*errorsPosition*/ ExpectedOutputErrorsPosition.AfterCompilationStarting);
+
+            configFile.content = `{
+                    "compilerOptions": {
+                        "haha": 123
+                    }
+                }`;
+            host.reloadFS([file, configFile, libFile]);
+            host.runQueuedTimeoutCallbacks();
+            checkOutputErrors(host, [
+                getUnknownCompilerOption(watch(), configFile, "haha")
+            ], /*errorsPosition*/ ExpectedOutputErrorsPosition.AfterFileChangeDetected);
+
+            configFile.content = `{
+                    "compilerOptions": {}
+                }`;
+            host.reloadFS([file, configFile, libFile]);
+            host.runQueuedTimeoutCallbacks();
+            checkOutputErrors(host, emptyArray, /*errorsPosition*/ ExpectedOutputErrorsPosition.AfterFileChangeDetected);
+        });
+
+        it("non-existing directories listed in config file input array should be tolerated without crashing the server", () => {
+            const configFile = {
+                path: "/a/b/tsconfig.json",
+                content: `{
+                        "compilerOptions": {},
+                        "include": ["app/*", "test/**/*", "something"]
+                    }`
+            };
+            const file1 = {
+                path: "/a/b/file1.ts",
+                content: "let t = 10;"
+            };
+
+            const host = createWatchedSystem([file1, configFile, libFile]);
+            const watch = createWatchModeWithConfigFile(configFile.path, host);
+
+            checkProgramActualFiles(watch(), [libFile.path]);
+        });
+
+        it("non-existing directories listed in config file input array should be able to handle @types if input file list is empty", () => {
+            const f = {
+                path: "/a/app.ts",
+                content: "let x = 1"
+            };
+            const config = {
+                path: "/a/tsconfig.json",
+                content: JSON.stringify({
+                    compiler: {},
+                    files: []
+                })
+            };
+            const t1 = {
+                path: "/a/node_modules/@types/typings/index.d.ts",
+                content: `export * from "./lib"`
+            };
+            const t2 = {
+                path: "/a/node_modules/@types/typings/lib.d.ts",
+                content: `export const x: number`
+            };
+            const host = createWatchedSystem([f, config, t1, t2], { currentDirectory: getDirectoryPath(f.path) });
+            const watch = createWatchModeWithConfigFile(config.path, host);
+
+            checkProgramActualFiles(watch(), [t1.path, t2.path]);
+        });
+
+        it("should support files without extensions", () => {
+            const f = {
+                path: "/a/compile",
+                content: "let x = 1"
+            };
+            const host = createWatchedSystem([f, libFile]);
+            const watch = createWatchModeWithoutConfigFile([f.path], host, { allowNonTsExtensions: true });
+            checkProgramActualFiles(watch(), [f.path, libFile.path]);
+        });
+
+        it("Options Diagnostic locations reported correctly with changes in configFile contents when options change", () => {
+            const file = {
+                path: "/a/b/app.ts",
+                content: "let x = 10"
+            };
+            const configFileContentBeforeComment = `{`;
+            const configFileContentComment = `
+                    // comment
+                    // More comment`;
+            const configFileContentAfterComment = `
+                    "compilerOptions": {
+                        "allowJs": true,
+                        "declaration": true
+                    }
+                }`;
+            const configFileContentWithComment = configFileContentBeforeComment + configFileContentComment + configFileContentAfterComment;
+            const configFileContentWithoutCommentLine = configFileContentBeforeComment + configFileContentAfterComment;
+            const configFile = {
+                path: "/a/b/tsconfig.json",
+                content: configFileContentWithComment
+            };
+
+            const files = [file, libFile, configFile];
+            const host = createWatchedSystem(files);
+            const watch = createWatchModeWithConfigFile(configFile.path, host);
+            const errors = () => [
+                getDiagnosticOfFile(watch().getCompilerOptions().configFile, configFile.content.indexOf('"allowJs"'), '"allowJs"'.length, Diagnostics.Option_0_cannot_be_specified_with_option_1, "allowJs", "declaration"),
+                getDiagnosticOfFile(watch().getCompilerOptions().configFile, configFile.content.indexOf('"declaration"'), '"declaration"'.length, Diagnostics.Option_0_cannot_be_specified_with_option_1, "allowJs", "declaration")
+            ];
+            const intialErrors = errors();
+            checkOutputErrors(host, intialErrors, /*errorsPosition*/ ExpectedOutputErrorsPosition.AfterCompilationStarting);
+
+            configFile.content = configFileContentWithoutCommentLine;
+            host.reloadFS(files);
+            host.runQueuedTimeoutCallbacks();
+            const nowErrors = errors();
+            checkOutputErrors(host, nowErrors, /*errorsPosition*/ ExpectedOutputErrorsPosition.AfterFileChangeDetected);
+            assert.equal(nowErrors[0].start, intialErrors[0].start - configFileContentComment.length);
+            assert.equal(nowErrors[1].start, intialErrors[1].start - configFileContentComment.length);
+        });
+    });
+
+    describe("tsc-watch emit with outFile or out setting", () => {
+        function createWatchForOut(out?: string, outFile?: string) {
+            const host = createWatchedSystem([]);
+            const config: FileOrFolderEmit = {
+                path: "/a/tsconfig.json",
+                content: JSON.stringify({
+                    compilerOptions: { listEmittedFiles: true }
+                })
+            };
+
+            let getOutput: (file: FileOrFolder) => string;
+            if (out) {
+                config.content = JSON.stringify({
+                    compilerOptions: { listEmittedFiles: true, out }
+                });
+                getOutput = __ => getEmittedLineForSingleFileOutput(out, host);
+            }
+            else if (outFile) {
+                config.content = JSON.stringify({
+                    compilerOptions: { listEmittedFiles: true, outFile }
+                });
+                getOutput = __ => getEmittedLineForSingleFileOutput(outFile, host);
+            }
+            else {
+                getOutput = file => getEmittedLineForMultiFileOutput(file, host);
+            }
+
+            const f1 = getFileOrFolderEmit({
+                path: "/a/a.ts",
+                content: "let x = 1"
+            }, getOutput);
+            const f2 = getFileOrFolderEmit({
+                path: "/a/b.ts",
+                content: "let y = 1"
+            }, getOutput);
+
+            const files = [f1, f2, config, libFile];
+            host.reloadFS(files);
+            createWatchModeWithConfigFile(config.path, host);
+
+            const allEmittedLines = getEmittedLines(files);
+            checkOutputContains(host, allEmittedLines);
+            host.clearOutput();
+
+            f1.content = "let x = 11";
+            host.reloadFS(files);
+            host.runQueuedTimeoutCallbacks();
+            checkAffectedLines(host, [f1], allEmittedLines);
+        }
+
+        it("projectUsesOutFile should not be returned if not set", () => {
+            createWatchForOut();
+        });
+
+        it("projectUsesOutFile should be true if out is set", () => {
+            const outJs = "/a/out.js";
+            createWatchForOut(outJs);
+        });
+
+        it("projectUsesOutFile should be true if outFile is set", () => {
+            const outJs = "/a/out.js";
+            createWatchForOut(/*out*/ undefined, outJs);
+        });
+
+        function verifyFilesEmittedOnce(useOutFile: boolean) {
+            const file1: FileOrFolder = {
+                path: "/a/b/output/AnotherDependency/file1.d.ts",
+                content: "declare namespace Common.SomeComponent.DynamicMenu { enum Z { Full = 0,  Min = 1, Average = 2, } }"
+            };
+            const file2: FileOrFolder = {
+                path: "/a/b/dependencies/file2.d.ts",
+                content: "declare namespace Dependencies.SomeComponent { export class SomeClass { version: string; } }"
+            };
+            const file3: FileOrFolder = {
+                path: "/a/b/project/src/main.ts",
+                content: "namespace Main { export function fooBar() {} }"
+            };
+            const file4: FileOrFolder = {
+                path: "/a/b/project/src/main2.ts",
+                content: "namespace main.file4 { import DynamicMenu = Common.SomeComponent.DynamicMenu; export function foo(a: DynamicMenu.z) {  } }"
+            };
+            const configFile: FileOrFolder = {
+                path: "/a/b/project/tsconfig.json",
+                content: JSON.stringify({
+                    compilerOptions: useOutFile ?
+                        { outFile: "../output/common.js", target: "es5" } :
+                        { outDir: "../output", target: "es5" },
+                    files: [file1.path, file2.path, file3.path, file4.path]
+                })
+            };
+            const files = [file1, file2, file3, file4];
+            const allfiles = files.concat(configFile);
+            const host = createWatchedSystem(allfiles);
+            const originalWriteFile = host.writeFile.bind(host);
+            const mapOfFilesWritten = createMap<number>();
+            host.writeFile = (p: string, content: string) => {
+                const count = mapOfFilesWritten.get(p);
+                mapOfFilesWritten.set(p, count ? count + 1 : 1);
+                return originalWriteFile(p, content);
+            };
+            createWatchModeWithConfigFile(configFile.path, host);
+            if (useOutFile) {
+                // Only out file
+                assert.equal(mapOfFilesWritten.size, 1);
+            }
+            else {
+                // main.js and main2.js
+                assert.equal(mapOfFilesWritten.size, 2);
+            }
+            mapOfFilesWritten.forEach((value, key) => {
+                assert.equal(value, 1, "Key: " + key);
+            });
+        }
+
+        it("with --outFile and multiple declaration files in the program", () => {
+            verifyFilesEmittedOnce(/*useOutFile*/ true);
+        });
+
+        it("without --outFile and multiple declaration files in the program", () => {
+            verifyFilesEmittedOnce(/*useOutFile*/ false);
+        });
+    });
+
+    describe("tsc-watch emit for configured projects", () => {
+        const file1Consumer1Path = "/a/b/file1Consumer1.ts";
+        const moduleFile1Path = "/a/b/moduleFile1.ts";
+        const configFilePath = "/a/b/tsconfig.json";
+        interface InitialStateParams {
+            /** custom config file options */
+            configObj?: any;
+            /** list of the files that will be emitted for first compilation */
+            firstCompilationEmitFiles?: string[];
+            /** get the emit file for file - default is multi file emit line */
+            getEmitLine?(file: FileOrFolder, host: WatchedSystem): string;
+            /** Additional files and folders to add */
+            getAdditionalFileOrFolder?(): FileOrFolder[];
+            /** initial list of files to emit if not the default list */
+            firstReloadFileList?: string[];
+        }
+        function getInitialState({ configObj = {}, firstCompilationEmitFiles, getEmitLine, getAdditionalFileOrFolder, firstReloadFileList }: InitialStateParams = {}) {
+            const host = createWatchedSystem([]);
+            const getOutputName = getEmitLine ? (file: FileOrFolder) => getEmitLine(file, host) :
+                (file: FileOrFolder) => getEmittedLineForMultiFileOutput(file, host);
+
+            const moduleFile1 = getFileOrFolderEmit({
+                path: moduleFile1Path,
+                content: "export function Foo() { };",
+            }, getOutputName);
+
+            const file1Consumer1 = getFileOrFolderEmit({
+                path: file1Consumer1Path,
+                content: `import {Foo} from "./moduleFile1"; export var y = 10;`,
+            }, getOutputName);
+
+            const file1Consumer2 = getFileOrFolderEmit({
+                path: "/a/b/file1Consumer2.ts",
+                content: `import {Foo} from "./moduleFile1"; let z = 10;`,
+            }, getOutputName);
+
+            const moduleFile2 = getFileOrFolderEmit({
+                path: "/a/b/moduleFile2.ts",
+                content: `export var Foo4 = 10;`,
+            }, getOutputName);
+
+            const globalFile3 = getFileOrFolderEmit({
+                path: "/a/b/globalFile3.ts",
+                content: `interface GlobalFoo { age: number }`
+            });
+
+            const additionalFiles = getAdditionalFileOrFolder ?
+                map(getAdditionalFileOrFolder(), file => getFileOrFolderEmit(file, getOutputName)) :
+                [];
+
+            (configObj.compilerOptions || (configObj.compilerOptions = {})).listEmittedFiles = true;
+            const configFile = getFileOrFolderEmit({
+                path: configFilePath,
+                content: JSON.stringify(configObj)
+            });
+
+            const files = [moduleFile1, file1Consumer1, file1Consumer2, globalFile3, moduleFile2, configFile, libFile, ...additionalFiles];
+            let allEmittedFiles = getEmittedLines(files);
+            host.reloadFS(firstReloadFileList ? getFiles(firstReloadFileList) : files);
+
+            // Initial compile
+            createWatchModeWithConfigFile(configFile.path, host);
+            if (firstCompilationEmitFiles) {
+                checkAffectedLines(host, getFiles(firstCompilationEmitFiles), allEmittedFiles);
+            }
+            else {
+                checkOutputContains(host, allEmittedFiles);
+            }
+            host.clearOutput();
+
+            return {
+                moduleFile1, file1Consumer1, file1Consumer2, moduleFile2, globalFile3, configFile,
+                files,
+                getFile,
+                verifyAffectedFiles,
+                verifyAffectedAllFiles,
+                getOutputName
+            };
+
+            function getFiles(filelist: string[]) {
+                return map(filelist, getFile);
+            }
+
+            function getFile(fileName: string) {
+                return find(files, file => file.path === fileName);
+            }
+
+            function verifyAffectedAllFiles() {
+                host.reloadFS(files);
+                host.checkTimeoutQueueLengthAndRun(1);
+                checkOutputContains(host, allEmittedFiles);
+                host.clearOutput();
+            }
+
+            function verifyAffectedFiles(expected: FileOrFolderEmit[], filesToReload?: FileOrFolderEmit[]) {
+                if (!filesToReload) {
+                    filesToReload = files;
+                }
+                else if (filesToReload.length > files.length) {
+                    allEmittedFiles = getEmittedLines(filesToReload);
+                }
+                host.reloadFS(filesToReload);
+                host.checkTimeoutQueueLengthAndRun(1);
+                checkAffectedLines(host, expected, allEmittedFiles);
+                host.clearOutput();
+            }
+        }
+
+        it("should contains only itself if a module file's shape didn't change, and all files referencing it if its shape changed", () => {
+            const {
+                moduleFile1, file1Consumer1, file1Consumer2,
+                verifyAffectedFiles
+            } = getInitialState();
+
+            // Change the content of moduleFile1 to `export var T: number;export function Foo() { };`
+            moduleFile1.content = `export var T: number;export function Foo() { };`;
+            verifyAffectedFiles([moduleFile1, file1Consumer1, file1Consumer2]);
+
+            // Change the content of moduleFile1 to `export var T: number;export function Foo() { console.log('hi'); };`
+            moduleFile1.content = `export var T: number;export function Foo() { console.log('hi'); };`;
+            verifyAffectedFiles([moduleFile1]);
+        });
+
+        it("should be up-to-date with the reference map changes", () => {
+            const {
+                moduleFile1, file1Consumer1, file1Consumer2,
+                verifyAffectedFiles
+            } = getInitialState();
+
+            // Change file1Consumer1 content to `export let y = Foo();`
+            file1Consumer1.content = `export let y = Foo();`;
+            verifyAffectedFiles([file1Consumer1]);
+
+            // Change the content of moduleFile1 to `export var T: number;export function Foo() { };`
+            moduleFile1.content = `export var T: number;export function Foo() { };`;
+            verifyAffectedFiles([moduleFile1, file1Consumer2]);
+
+            // Add the import statements back to file1Consumer1
+            file1Consumer1.content = `import {Foo} from "./moduleFile1";let y = Foo();`;
+            verifyAffectedFiles([file1Consumer1]);
+
+            // Change the content of moduleFile1 to `export var T: number;export var T2: string;export function Foo() { };`
+            moduleFile1.content = `export var T: number;export var T2: string;export function Foo() { };`;
+            verifyAffectedFiles([moduleFile1, file1Consumer2, file1Consumer1]);
+
+            // Multiple file edits in one go:
+
+            // Change file1Consumer1 content to `export let y = Foo();`
+            // Change the content of moduleFile1 to `export var T: number;export function Foo() { };`
+            file1Consumer1.content = `export let y = Foo();`;
+            moduleFile1.content = `export var T: number;export function Foo() { };`;
+            verifyAffectedFiles([moduleFile1, file1Consumer1, file1Consumer2]);
+        });
+
+        it("should be up-to-date with deleted files", () => {
+            const {
+                moduleFile1, file1Consumer1, file1Consumer2,
+                files,
+                verifyAffectedFiles
+            } = getInitialState();
+
+            // Change the content of moduleFile1 to `export var T: number;export function Foo() { };`
+            moduleFile1.content = `export var T: number;export function Foo() { };`;
+
+            // Delete file1Consumer2
+            const filesToLoad = mapDefined(files, file => file === file1Consumer2 ? undefined : file);
+            verifyAffectedFiles([moduleFile1, file1Consumer1], filesToLoad);
+        });
+
+        it("should be up-to-date with newly created files", () => {
+            const {
+                moduleFile1, file1Consumer1, file1Consumer2,
+                files,
+                verifyAffectedFiles,
+                getOutputName
+            } = getInitialState();
+
+            const file1Consumer3 = getFileOrFolderEmit({
+                path: "/a/b/file1Consumer3.ts",
+                content: `import {Foo} from "./moduleFile1"; let y = Foo();`
+            }, getOutputName);
+            moduleFile1.content = `export var T: number;export function Foo() { };`;
+            verifyAffectedFiles([moduleFile1, file1Consumer1, file1Consumer3, file1Consumer2], files.concat(file1Consumer3));
+        });
+
+        it("should detect changes in non-root files", () => {
+            const {
+                moduleFile1, file1Consumer1,
+                verifyAffectedFiles
+            } = getInitialState({ configObj: { files: [file1Consumer1Path] }, firstCompilationEmitFiles: [file1Consumer1Path, moduleFile1Path] });
+
+            moduleFile1.content = `export var T: number;export function Foo() { };`;
+            verifyAffectedFiles([moduleFile1, file1Consumer1]);
+
+            // change file1 internal, and verify only file1 is affected
+            moduleFile1.content += "var T1: number;";
+            verifyAffectedFiles([moduleFile1]);
+        });
+
+        it("should return all files if a global file changed shape", () => {
+            const {
+                globalFile3, verifyAffectedAllFiles
+            } = getInitialState();
+
+            globalFile3.content += "var T2: string;";
+            verifyAffectedAllFiles();
+        });
+
+        it("should always return the file itself if '--isolatedModules' is specified", () => {
+            const {
+                moduleFile1, verifyAffectedFiles
+            } = getInitialState({ configObj: { compilerOptions: { isolatedModules: true } } });
+
+            moduleFile1.content = `export var T: number;export function Foo() { };`;
+            verifyAffectedFiles([moduleFile1]);
+        });
+
+        it("should always return the file itself if '--out' or '--outFile' is specified", () => {
+            const outFilePath = "/a/b/out.js";
+            const {
+                moduleFile1, verifyAffectedFiles
+            } = getInitialState({
+                    configObj: { compilerOptions: { module: "system", outFile: outFilePath } },
+                    getEmitLine: (_, host) => getEmittedLineForSingleFileOutput(outFilePath, host)
+                });
+
+            moduleFile1.content = `export var T: number;export function Foo() { };`;
+            verifyAffectedFiles([moduleFile1]);
+        });
+
+        it("should return cascaded affected file list", () => {
+            const file1Consumer1Consumer1: FileOrFolder = {
+                path: "/a/b/file1Consumer1Consumer1.ts",
+                content: `import {y} from "./file1Consumer1";`
+            };
+            const {
+                moduleFile1, file1Consumer1, file1Consumer2, verifyAffectedFiles, getFile
+            } = getInitialState({
+                    getAdditionalFileOrFolder: () => [file1Consumer1Consumer1]
+                });
+
+            const file1Consumer1Consumer1Emit = getFile(file1Consumer1Consumer1.path);
+            file1Consumer1.content += "export var T: number;";
+            verifyAffectedFiles([file1Consumer1, file1Consumer1Consumer1Emit]);
+
+            // Doesnt change the shape of file1Consumer1
+            moduleFile1.content = `export var T: number;export function Foo() { };`;
+            verifyAffectedFiles([moduleFile1, file1Consumer1, file1Consumer2]);
+
+            // Change both files before the timeout
+            file1Consumer1.content += "export var T2: number;";
+            moduleFile1.content = `export var T2: number;export function Foo() { };`;
+            verifyAffectedFiles([moduleFile1, file1Consumer1, file1Consumer2, file1Consumer1Consumer1Emit]);
+        });
+
+        it("should work fine for files with circular references", () => {
+            // TODO: do not exit on such errors? Just continue to watch the files for update in watch mode
+
+            const file1: FileOrFolder = {
+                path: "/a/b/file1.ts",
+                content: `
+                    /// <reference path="./file2.ts" />
+                    export var t1 = 10;`
+            };
+            const file2: FileOrFolder = {
+                path: "/a/b/file2.ts",
+                content: `
+                    /// <reference path="./file1.ts" />
+                    export var t2 = 10;`
+            };
+            const {
+                configFile,
+                getFile,
+                verifyAffectedFiles
+            } = getInitialState({
+                    firstCompilationEmitFiles: [file1.path, file2.path],
+                    getAdditionalFileOrFolder: () => [file1, file2],
+                    firstReloadFileList: [libFile.path, file1.path, file2.path, configFilePath]
+                });
+            const file1Emit = getFile(file1.path), file2Emit = getFile(file2.path);
+
+            file1Emit.content += "export var t3 = 10;";
+            verifyAffectedFiles([file1Emit, file2Emit], [file1, file2, libFile, configFile]);
+
+        });
+
+        it("should detect removed code file", () => {
+            const referenceFile1: FileOrFolder = {
+                path: "/a/b/referenceFile1.ts",
+                content: `
+                    /// <reference path="./moduleFile1.ts" />
+                    export var x = Foo();`
+            };
+            const {
+                configFile,
+                getFile,
+                verifyAffectedFiles
+            } = getInitialState({
+                    firstCompilationEmitFiles: [referenceFile1.path, moduleFile1Path],
+                    getAdditionalFileOrFolder: () => [referenceFile1],
+                    firstReloadFileList: [libFile.path, referenceFile1.path, moduleFile1Path, configFilePath]
+                });
+
+            const referenceFile1Emit = getFile(referenceFile1.path);
+            verifyAffectedFiles([referenceFile1Emit], [libFile, referenceFile1Emit, configFile]);
+        });
+
+        it("should detect non-existing code file", () => {
+            const referenceFile1: FileOrFolder = {
+                path: "/a/b/referenceFile1.ts",
+                content: `
+                    /// <reference path="./moduleFile2.ts" />
+                    export var x = Foo();`
+            };
+            const {
+                configFile,
+                moduleFile2,
+                getFile,
+                verifyAffectedFiles
+            } = getInitialState({
+                    firstCompilationEmitFiles: [referenceFile1.path],
+                    getAdditionalFileOrFolder: () => [referenceFile1],
+                    firstReloadFileList: [libFile.path, referenceFile1.path, configFilePath]
+                });
+
+            const referenceFile1Emit = getFile(referenceFile1.path);
+            referenceFile1Emit.content += "export var yy = Foo();";
+            verifyAffectedFiles([referenceFile1Emit], [libFile, referenceFile1Emit, configFile]);
+
+            // Create module File2 and see both files are saved
+            verifyAffectedFiles([referenceFile1Emit, moduleFile2], [libFile, moduleFile2, referenceFile1Emit, configFile]);
+        });
+    });
+
+    describe("tsc-watch emit file content", () => {
+        interface EmittedFile extends FileOrFolder {
+            shouldBeWritten: boolean;
+        }
+        function getEmittedFiles(files: FileOrFolderEmit[], contents: string[]): EmittedFile[] {
+            return map(contents, (content, index) => {
+                return {
+                    content,
+                    path: changeExtension(files[index].path, Extension.Js),
+                    shouldBeWritten: true
+                };
+            }
+            );
+        }
+        function verifyEmittedFiles(host: WatchedSystem, emittedFiles: EmittedFile[]) {
+            for (const { path, content, shouldBeWritten } of emittedFiles) {
+                if (shouldBeWritten) {
+                    assert(host.fileExists(path), `Expected file ${path} to be present`);
+                    assert.equal(host.readFile(path), content, `Contents of file ${path} do not match`);
+                }
+                else {
+                    assert(!host.fileExists(path), `Expected file ${path} to be absent`);
+                }
+            }
+        }
+
+        function verifyEmittedFileContents(newLine: string, inputFiles: FileOrFolder[], initialEmittedFileContents: string[],
+            modifyFiles: (files: FileOrFolderEmit[], emitedFiles: EmittedFile[]) => FileOrFolderEmit[], configFile?: FileOrFolder) {
+            const host = createWatchedSystem([], { newLine });
+            const files = concatenate(
+                map(inputFiles, file => getFileOrFolderEmit(file, fileToConvert => getEmittedLineForMultiFileOutput(fileToConvert, host))),
+                configFile ? [libFile, configFile] : [libFile]
+            );
+            const allEmittedFiles = getEmittedLines(files);
+            host.reloadFS(files);
+
+            // Initial compile
+            if (configFile) {
+                createWatchModeWithConfigFile(configFile.path, host);
+            }
+            else {
+                // First file as the root
+                createWatchModeWithoutConfigFile([files[0].path], host, { listEmittedFiles: true });
+            }
+            checkOutputContains(host, allEmittedFiles);
+
+            const emittedFiles = getEmittedFiles(files, initialEmittedFileContents);
+            verifyEmittedFiles(host, emittedFiles);
+            host.clearOutput();
+
+            const affectedFiles = modifyFiles(files, emittedFiles);
+            host.reloadFS(files);
+            host.checkTimeoutQueueLengthAndRun(1);
+            checkAffectedLines(host, affectedFiles, allEmittedFiles);
+
+            verifyEmittedFiles(host, emittedFiles);
+        }
+
+        function verifyNewLine(newLine: string) {
+            const lines = ["var x = 1;", "var y = 2;"];
+            const fileContent = lines.join(newLine);
+            const f = {
+                path: "/a/app.ts",
+                content: fileContent
+            };
+
+            verifyEmittedFileContents(newLine, [f], [fileContent + newLine], modifyFiles);
+
+            function modifyFiles(files: FileOrFolderEmit[], emittedFiles: EmittedFile[]) {
+                files[0].content = fileContent + newLine + "var z = 3;";
+                emittedFiles[0].content = files[0].content + newLine;
+                return [files[0]];
+            }
+        }
+
+        it("handles new lines: \\n", () => {
+            verifyNewLine("\n");
+        });
+
+        it("handles new lines: \\r\\n", () => {
+            verifyNewLine("\r\n");
+        });
+
+        it("should emit specified file", () => {
+            const file1 = {
+                path: "/a/b/f1.ts",
+                content: `export function Foo() { return 10; }`
+            };
+
+            const file2 = {
+                path: "/a/b/f2.ts",
+                content: `import {Foo} from "./f1"; export let y = Foo();`
+            };
+
+            const file3 = {
+                path: "/a/b/f3.ts",
+                content: `import {y} from "./f2"; let x = y;`
+            };
+
+            const configFile = {
+                path: "/a/b/tsconfig.json",
+                content: JSON.stringify({ compilerOptions: { listEmittedFiles: true } })
+            };
+
+            verifyEmittedFileContents("\r\n", [file1, file2, file3], [
+                `"use strict";\r\nexports.__esModule = true;\r\nfunction Foo() { return 10; }\r\nexports.Foo = Foo;\r\n`,
+                `"use strict";\r\nexports.__esModule = true;\r\nvar f1_1 = require("./f1");\r\nexports.y = f1_1.Foo();\r\n`,
+                `"use strict";\r\nexports.__esModule = true;\r\nvar f2_1 = require("./f2");\r\nvar x = f2_1.y;\r\n`
+            ], modifyFiles, configFile);
+
+            function modifyFiles(files: FileOrFolderEmit[], emittedFiles: EmittedFile[]) {
+                files[0].content += `export function foo2() { return 2; }`;
+                emittedFiles[0].content += `function foo2() { return 2; }\r\nexports.foo2 = foo2;\r\n`;
+                emittedFiles[2].shouldBeWritten = false;
+                return files.slice(0, 2);
+            }
+        });
+
+        it("Elides const enums correctly in incremental compilation", () => {
+            const currentDirectory = "/user/someone/projects/myproject";
+            const file1: FileOrFolder = {
+                path: `${currentDirectory}/file1.ts`,
+                content: "export const enum E1 { V = 1 }"
+            };
+            const file2: FileOrFolder = {
+                path: `${currentDirectory}/file2.ts`,
+                content: `import { E1 } from "./file1"; export const enum E2 { V = E1.V }`
+            };
+            const file3: FileOrFolder = {
+                path: `${currentDirectory}/file3.ts`,
+                content: `import { E2 } from "./file2"; const v: E2 = E2.V;`
+            };
+            const strictAndEsModule = `"use strict";\nexports.__esModule = true;\n`;
+            verifyEmittedFileContents("\n", [file3, file2, file1], [
+                `${strictAndEsModule}var v = 1 /* V */;\n`,
+                strictAndEsModule,
+                strictAndEsModule
+            ], modifyFiles);
+
+            function modifyFiles(files: FileOrFolderEmit[], emittedFiles: EmittedFile[]) {
+                files[0].content += `function foo2() { return 2; }`;
+                emittedFiles[0].content += `function foo2() { return 2; }\n`;
+                emittedFiles[1].shouldBeWritten = false;
+                emittedFiles[2].shouldBeWritten = false;
+                return [files[0]];
+            }
+        });
+    });
+
+    describe("tsc-watch module resolution caching", () => {
+        it("works", () => {
+            const root = {
+                path: "/a/d/f0.ts",
+                content: `import {x} from "f1"`
+            };
+            const imported = {
+                path: "/a/f1.ts",
+                content: `foo()`
+            };
+
+            const files = [root, imported, libFile];
+            const host = createWatchedSystem(files);
+            const watch = createWatchModeWithoutConfigFile([root.path], host, { module: ModuleKind.AMD });
+
+            const f1IsNotModule = getDiagnosticOfFileFromProgram(watch(), root.path, root.content.indexOf('"f1"'), '"f1"'.length, Diagnostics.File_0_is_not_a_module, imported.path);
+            const cannotFindFoo = getDiagnosticOfFileFromProgram(watch(), imported.path, imported.content.indexOf("foo"), "foo".length, Diagnostics.Cannot_find_name_0, "foo");
+
+            // ensure that imported file was found
+            checkOutputErrors(host, [f1IsNotModule, cannotFindFoo], /*errorsPosition*/ ExpectedOutputErrorsPosition.AfterCompilationStarting);
+
+            const originalFileExists = host.fileExists;
+            {
+                const newContent = `import {x} from "f1"
+                var x: string = 1;`;
+                root.content = newContent;
+                host.reloadFS(files);
+
+                // patch fileExists to make sure that disk is not touched
+                host.fileExists = notImplemented;
+
+                // trigger synchronization to make sure that import will be fetched from the cache
+                host.runQueuedTimeoutCallbacks();
+
+                // ensure file has correct number of errors after edit
+                checkOutputErrors(host, [
+                    f1IsNotModule,
+                    getDiagnosticOfFileFromProgram(watch(), root.path, newContent.indexOf("var x") + "var ".length, "x".length, Diagnostics.Type_0_is_not_assignable_to_type_1, 1, "string"),
+                    cannotFindFoo
+                ], /*errorsPosition*/ ExpectedOutputErrorsPosition.AfterFileChangeDetected);
+            }
+            {
+                let fileExistsIsCalled = false;
+                host.fileExists = (fileName): boolean => {
+                    if (fileName === "lib.d.ts") {
+                        return false;
+                    }
+                    fileExistsIsCalled = true;
+                    assert(fileName.indexOf("/f2.") !== -1);
+                    return originalFileExists.call(host, fileName);
+                };
+
+                root.content = `import {x} from "f2"`;
+                host.reloadFS(files);
+
+                // trigger synchronization to make sure that LSHost will try to find 'f2' module on disk
+                host.runQueuedTimeoutCallbacks();
+
+                // ensure file has correct number of errors after edit
+                checkOutputErrors(host, [
+                    getDiagnosticModuleNotFoundOfFile(watch(), root, "f2")
+                ], /*errorsPosition*/ ExpectedOutputErrorsPosition.AfterFileChangeDetected);
+
+                assert(fileExistsIsCalled);
+            }
+            {
+                let fileExistsCalled = false;
+                host.fileExists = (fileName): boolean => {
+                    if (fileName === "lib.d.ts") {
+                        return false;
+                    }
+                    fileExistsCalled = true;
+                    assert(fileName.indexOf("/f1.") !== -1);
+                    return originalFileExists.call(host, fileName);
+                };
+
+                const newContent = `import {x} from "f1"`;
+                root.content = newContent;
+
+                host.reloadFS(files);
+                host.runQueuedTimeoutCallbacks();
+
+                checkOutputErrors(host, [f1IsNotModule, cannotFindFoo], /*errorsPosition*/ ExpectedOutputErrorsPosition.AfterFileChangeDetected);
+                assert(fileExistsCalled);
+            }
+        });
+
+        it("loads missing files from disk", () => {
+            const root = {
+                path: `/a/foo.ts`,
+                content: `import {x} from "bar"`
+            };
+
+            const imported = {
+                path: `/a/bar.d.ts`,
+                content: `export const y = 1;`
+            };
+
+            const files = [root, libFile];
+            const host = createWatchedSystem(files);
+            const originalFileExists = host.fileExists;
+
+            let fileExistsCalledForBar = false;
+            host.fileExists = fileName => {
+                if (fileName === "lib.d.ts") {
+                    return false;
+                }
+                if (!fileExistsCalledForBar) {
+                    fileExistsCalledForBar = fileName.indexOf("/bar.") !== -1;
+                }
+
+                return originalFileExists.call(host, fileName);
+            };
+
+            const watch = createWatchModeWithoutConfigFile([root.path], host, { module: ModuleKind.AMD });
+
+            assert(fileExistsCalledForBar, "'fileExists' should be called");
+            checkOutputErrors(host, [
+                getDiagnosticModuleNotFoundOfFile(watch(), root, "bar")
+            ], /*errorsPosition*/ ExpectedOutputErrorsPosition.AfterCompilationStarting);
+
+            fileExistsCalledForBar = false;
+            root.content = `import {y} from "bar"`;
+            host.reloadFS(files.concat(imported));
+
+            host.runQueuedTimeoutCallbacks();
+            checkOutputErrors(host, emptyArray, /*errorsPosition*/ ExpectedOutputErrorsPosition.AfterFileChangeDetected);
+            assert(fileExistsCalledForBar, "'fileExists' should be called.");
+        });
+
+        it("should compile correctly when resolved module goes missing and then comes back (module is not part of the root)", () => {
+            const root = {
+                path: `/a/foo.ts`,
+                content: `import {x} from "bar"`
+            };
+
+            const imported = {
+                path: `/a/bar.d.ts`,
+                content: `export const y = 1;export const x = 10;`
+            };
+
+            const files = [root, libFile];
+            const filesWithImported = files.concat(imported);
+            const host = createWatchedSystem(filesWithImported);
+            const originalFileExists = host.fileExists;
+            let fileExistsCalledForBar = false;
+            host.fileExists = fileName => {
+                if (fileName === "lib.d.ts") {
+                    return false;
+                }
+                if (!fileExistsCalledForBar) {
+                    fileExistsCalledForBar = fileName.indexOf("/bar.") !== -1;
+                }
+                return originalFileExists.call(host, fileName);
+            };
+
+            const watch = createWatchModeWithoutConfigFile([root.path], host, { module: ModuleKind.AMD });
+
+            assert(fileExistsCalledForBar, "'fileExists' should be called");
+            checkOutputErrors(host, emptyArray, /*errorsPosition*/ ExpectedOutputErrorsPosition.AfterCompilationStarting);
+
+            fileExistsCalledForBar = false;
+            host.reloadFS(files);
+            host.runQueuedTimeoutCallbacks();
+            assert(fileExistsCalledForBar, "'fileExists' should be called.");
+            checkOutputErrors(host, [
+                getDiagnosticModuleNotFoundOfFile(watch(), root, "bar")
+            ], /*errorsPosition*/ ExpectedOutputErrorsPosition.AfterFileChangeDetected);
+
+            fileExistsCalledForBar = false;
+            host.reloadFS(filesWithImported);
+            host.checkTimeoutQueueLengthAndRun(1);
+            checkOutputErrors(host, emptyArray, /*errorsPosition*/ ExpectedOutputErrorsPosition.AfterFileChangeDetected);
+            assert(fileExistsCalledForBar, "'fileExists' should be called.");
+        });
+
+        it("works when module resolution changes to ambient module", () => {
+            const root = {
+                path: "/a/b/foo.ts",
+                content: `import * as fs from "fs";`
+            };
+
+            const packageJson = {
+                path: "/a/b/node_modules/@types/node/package.json",
+                content: `
+{
+  "main": ""
+}
+`
+            };
+
+            const nodeType = {
+                path: "/a/b/node_modules/@types/node/index.d.ts",
+                content: `
+declare module "fs" {
+    export interface Stats {
+        isFile(): boolean;
+    }
+}`
+            };
+
+            const files = [root, libFile];
+            const filesWithNodeType = files.concat(packageJson, nodeType);
+            const host = createWatchedSystem(files, { currentDirectory: "/a/b" });
+
+            const watch = createWatchModeWithoutConfigFile([root.path], host, { });
+
+            checkOutputErrors(host, [
+                getDiagnosticModuleNotFoundOfFile(watch(), root, "fs")
+            ], /*errorsPosition*/ ExpectedOutputErrorsPosition.AfterCompilationStarting);
+
+            host.reloadFS(filesWithNodeType);
+            host.runQueuedTimeoutCallbacks();
+            checkOutputErrors(host, emptyArray, /*errorsPosition*/ ExpectedOutputErrorsPosition.AfterFileChangeDetected);
+        });
+
+        it("works when included file with ambient module changes", () => {
+            const root = {
+                path: "/a/b/foo.ts",
+                content: `
+import * as fs from "fs";
+import * as u from "url";
+`
+            };
+
+            const file = {
+                path: "/a/b/bar.d.ts",
+                content: `
+declare module "url" {
+    export interface Url {
+        href?: string;
+    }
+}
+`
+            };
+
+            const fileContentWithFS = `
+declare module "fs" {
+    export interface Stats {
+        isFile(): boolean;
+    }
+}
+`;
+
+            const files = [root, file, libFile];
+            const host = createWatchedSystem(files, { currentDirectory: "/a/b" });
+
+            const watch = createWatchModeWithoutConfigFile([root.path, file.path], host, {});
+
+            checkOutputErrors(host, [
+                getDiagnosticModuleNotFoundOfFile(watch(), root, "fs")
+            ], /*errorsPosition*/ ExpectedOutputErrorsPosition.AfterCompilationStarting);
+
+            file.content += fileContentWithFS;
+            host.reloadFS(files);
+            host.runQueuedTimeoutCallbacks();
+            checkOutputErrors(host, emptyArray, /*errorsPosition*/ ExpectedOutputErrorsPosition.AfterFileChangeDetected);
+        });
+
+        it("works when reusing program with files from external library", () => {
+            interface ExpectedFile { path: string; isExpectedToEmit?: boolean; content?: string; }
+            const configDir = "/a/b/projects/myProject/src/";
+            const file1: FileOrFolder = {
+                path: configDir + "file1.ts",
+                content: 'import module1 = require("module1");\nmodule1("hello");'
+            };
+            const file2: FileOrFolder = {
+                path: configDir + "file2.ts",
+                content: 'import module11 = require("module1");\nmodule11("hello");'
+            };
+            const module1: FileOrFolder = {
+                path: "/a/b/projects/myProject/node_modules/module1/index.js",
+                content: "module.exports = options => { return options.toString(); }"
+            };
+            const configFile: FileOrFolder = {
+                path: configDir + "tsconfig.json",
+                content: JSON.stringify({
+                    compilerOptions: {
+                        allowJs: true,
+                        rootDir: ".",
+                        outDir: "../dist",
+                        moduleResolution: "node",
+                        maxNodeModuleJsDepth: 1
+                    }
+                })
+            };
+            const outDirFolder = "/a/b/projects/myProject/dist/";
+            const programFiles = [file1, file2, module1, libFile];
+            const host = createWatchedSystem(programFiles.concat(configFile), { currentDirectory: "/a/b/projects/myProject/" });
+            const watch = createWatchModeWithConfigFile(configFile.path, host);
+            checkProgramActualFiles(watch(), programFiles.map(f => f.path));
+            checkOutputErrors(host, emptyArray, /*errorsPosition*/ ExpectedOutputErrorsPosition.AfterCompilationStarting);
+            const expectedFiles: ExpectedFile[] = [
+                createExpectedEmittedFile(file1),
+                createExpectedEmittedFile(file2),
+                createExpectedToNotEmitFile("index.js"),
+                createExpectedToNotEmitFile("src/index.js"),
+                createExpectedToNotEmitFile("src/file1.js"),
+                createExpectedToNotEmitFile("src/file2.js"),
+                createExpectedToNotEmitFile("lib.js"),
+                createExpectedToNotEmitFile("lib.d.ts")
+            ];
+            verifyExpectedFiles(expectedFiles);
+
+            file1.content += "\n;";
+            expectedFiles[0].content += ";\n"; // Only emit file1 with this change
+            expectedFiles[1].isExpectedToEmit = false;
+            host.reloadFS(programFiles.concat(configFile));
+            host.runQueuedTimeoutCallbacks();
+            checkProgramActualFiles(watch(), programFiles.map(f => f.path));
+            checkOutputErrors(host, emptyArray, /*errorsPosition*/ ExpectedOutputErrorsPosition.AfterFileChangeDetected);
+            verifyExpectedFiles(expectedFiles);
+
+
+            function verifyExpectedFiles(expectedFiles: ExpectedFile[]) {
+                forEach(expectedFiles, f => {
+                    assert.equal(!!host.fileExists(f.path), f.isExpectedToEmit, "File " + f.path + " is expected to " + (f.isExpectedToEmit ? "emit" : "not emit"));
+                    if (f.isExpectedToEmit) {
+                        assert.equal(host.readFile(f.path), f.content, "Expected contents of " + f.path);
+                    }
+                });
+            }
+
+            function createExpectedToNotEmitFile(fileName: string): ExpectedFile {
+                return {
+                    path: outDirFolder + fileName,
+                    isExpectedToEmit: false
+                };
+            }
+
+            function createExpectedEmittedFile(file: FileOrFolder): ExpectedFile {
+                return {
+                    path: removeFileExtension(file.path.replace(configDir, outDirFolder)) + Extension.Js,
+                    isExpectedToEmit: true,
+                    content: '"use strict";\nexports.__esModule = true;\n' + file.content.replace("import", "var") + "\n"
+                };
+            }
+        });
+    });
+
+    describe("tsc-watch with when module emit is specified as node", () => {
+        it("when instead of filechanged recursive directory watcher is invoked", () => {
+            const configFile: FileOrFolder = {
+                path: "/a/rootFolder/project/tsconfig.json",
+                content: JSON.stringify({
+                    compilerOptions: {
+                        module: "none",
+                        allowJs: true,
+                        outDir: "Static/scripts/"
+                    },
+                    include: [
+                        "Scripts/**/*"
+                    ],
+                })
+            };
+            const outputFolder = "/a/rootFolder/project/Static/scripts/";
+            const file1: FileOrFolder = {
+                path: "/a/rootFolder/project/Scripts/TypeScript.ts",
+                content: "var z = 10;"
+            };
+            const file2: FileOrFolder = {
+                path: "/a/rootFolder/project/Scripts/Javascript.js",
+                content: "var zz = 10;"
+            };
+            const files = [configFile, file1, file2, libFile];
+            const host = createWatchedSystem(files);
+            const watch = createWatchModeWithConfigFile(configFile.path, host);
+
+            checkProgramActualFiles(watch(), mapDefined(files, f => f === configFile ? undefined : f.path));
+            file1.content = "var zz30 = 100;";
+            host.reloadFS(files, { invokeDirectoryWatcherInsteadOfFileChanged: true });
+            host.runQueuedTimeoutCallbacks();
+
+            checkProgramActualFiles(watch(), mapDefined(files, f => f === configFile ? undefined : f.path));
+            const outputFile1 = changeExtension((outputFolder + getBaseFileName(file1.path)), ".js");
+            assert(host.fileExists(outputFile1));
+            assert.equal(host.readFile(outputFile1), file1.content + host.newLine);
+        });
+    });
+
+    describe("tsc-watch console clearing", () => {
+        it("clears the console when it starts", () => {
+            const file = {
+                path: "f.ts",
+                content: ""
+            };
+            const host = createWatchedSystem([file]);
+
+            createWatchModeWithoutConfigFile([file.path], host);
+            host.runQueuedTimeoutCallbacks();
+
+            host.checkScreenClears(1);
+        });
+
+        it("clears the console on recompile", () => {
+            const file = {
+                path: "f.ts",
+                content: ""
+            };
+            const host = createWatchedSystem([file]);
+            createWatchModeWithoutConfigFile([file.path], host);
+
+            const modifiedFile = {
+                ...file,
+                content: "//"
+            };
+            host.reloadFS([modifiedFile]);
+            host.runQueuedTimeoutCallbacks();
+
+            host.checkScreenClears(2);
+        });
+    });
+}