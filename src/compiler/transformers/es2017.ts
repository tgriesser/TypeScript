/// <reference path="../factory.ts" />
/// <reference path="../visitor.ts" />

/*@internal*/
namespace ts {
    type SuperContainer = ClassDeclaration | MethodDeclaration | GetAccessorDeclaration | SetAccessorDeclaration | ConstructorDeclaration;

    const enum ES2017SubstitutionFlags {
        /** Enables substitutions for async methods with `super` calls. */
        AsyncMethodsWithSuper = 1 << 0
    }

    export function transformES2017(context: TransformationContext) {
        const {
            startLexicalEnvironment,
            resumeLexicalEnvironment,
<<<<<<< HEAD
            endLexicalEnvironment
=======
            endLexicalEnvironment,
>>>>>>> bac93508
        } = context;

        const resolver = context.getEmitResolver();
        const compilerOptions = context.getCompilerOptions();
        const languageVersion = getEmitScriptTarget(compilerOptions);

        // These variables contain state that changes as we descend into the tree.
        let currentSourceFile: SourceFile;

        /**
         * Keeps track of whether expression substitution has been enabled for specific edge cases.
         * They are persisted between each SourceFile transformation and should not be reset.
         */
        let enabledSubstitutions: ES2017SubstitutionFlags;

        /**
         * Keeps track of whether  we are within any containing namespaces when performing
         * just-in-time substitution while printing an expression identifier.
         */
        let applicableSubstitutions: ES2017SubstitutionFlags;

        /**
         * This keeps track of containers where `super` is valid, for use with
         * just-in-time substitution for `super` expressions inside of async methods.
         */
        let currentSuperContainer: SuperContainer;

        // Save the previous transformation hooks.
        const previousOnEmitNode = context.onEmitNode;
        const previousOnSubstituteNode = context.onSubstituteNode;

        // Set new transformation hooks.
        context.onEmitNode = onEmitNode;
        context.onSubstituteNode = onSubstituteNode;

        return transformSourceFile;

        function transformSourceFile(node: SourceFile) {
            if (isDeclarationFile(node)) {
                return node;
            }

            currentSourceFile = node;

            const visited = visitEachChild(node, visitor, context);
<<<<<<< HEAD
            addEmitHelpers(visited, context.readEmitHelpers(/*onlyScoped*/ false));
=======
            addEmitHelpers(visited, context.readEmitHelpers());
>>>>>>> bac93508

            currentSourceFile = undefined;
            return visited;
        }

        function visitor(node: Node): VisitResult<Node> {
            if (node.transformFlags & TransformFlags.ES2017) {
                return visitorWorker(node);
            }
            else if (node.transformFlags & TransformFlags.ContainsES2017) {
                return visitEachChild(node, visitor, context);
            }

            return node;
        }

        function visitorWorker(node: Node): VisitResult<Node> {
            switch (node.kind) {
                case SyntaxKind.AsyncKeyword:
                    // ES2017 async modifier should be elided for targets < ES2017
                    return undefined;

                case SyntaxKind.AwaitExpression:
                    // ES2017 'await' expressions must be transformed for targets < ES2017.
                    return visitAwaitExpression(<AwaitExpression>node);

                case SyntaxKind.MethodDeclaration:
                    // ES2017 method declarations may be 'async'
                    return visitMethodDeclaration(<MethodDeclaration>node);

                case SyntaxKind.FunctionDeclaration:
                    // ES2017 function declarations may be 'async'
                    return visitFunctionDeclaration(<FunctionDeclaration>node);

                case SyntaxKind.FunctionExpression:
                    // ES2017 function expressions may be 'async'
                    return visitFunctionExpression(<FunctionExpression>node);

                case SyntaxKind.ArrowFunction:
                    // ES2017 arrow functions may be 'async'
                    return visitArrowFunction(<ArrowFunction>node);

                default:
                    Debug.failBadSyntaxKind(node);
                    return node;
            }
        }

        /**
         * Visits an AwaitExpression node.
         *
         * This function will be called any time a ES2017 await expression is encountered.
         *
         * @param node The node to visit.
         */
        function visitAwaitExpression(node: AwaitExpression): Expression {
            return setOriginalNode(
                createYield(
                    /*asteriskToken*/ undefined,
                    visitNode(node.expression, visitor, isExpression),
                    /*location*/ node
                ),
                node
            );
        }

        /**
         * Visits a MethodDeclaration node.
         *
         * This function will be called when one of the following conditions are met:
         * - The node is marked as async
         *
         * @param node The node to visit.
         */
        function visitMethodDeclaration(node: MethodDeclaration) {
            Debug.assert(hasModifier(node, ModifierFlags.Async));
<<<<<<< HEAD
            const method = createMethod(
=======
            const updated = updateMethod(
                node,
>>>>>>> bac93508
                /*decorators*/ undefined,
                visitNodes(node.modifiers, visitor, isModifier),
                node.name,
                /*typeParameters*/ undefined,
                visitParameterList(node.parameters, visitor, context),
                /*type*/ undefined,
                transformFunctionBody(node)
            );
<<<<<<< HEAD

            // While we emit the source map for the node after skipping decorators and modifiers,
            // we need to emit the comments for the original range.
            setOriginalNode(method, node);
            return method;
=======
            return updated;
>>>>>>> bac93508
        }

        /**
         * Visits a FunctionDeclaration node.
         *
         * This function will be called when one of the following conditions are met:
         * - The node is marked async
         *
         * @param node The node to visit.
         */
        function visitFunctionDeclaration(node: FunctionDeclaration): VisitResult<Statement> {
            Debug.assert(hasModifier(node, ModifierFlags.Async));
<<<<<<< HEAD
            const func = createFunctionDeclaration(
=======
            const updated = updateFunctionDeclaration(
                node,
>>>>>>> bac93508
                /*decorators*/ undefined,
                visitNodes(node.modifiers, visitor, isModifier),
                node.name,
                /*typeParameters*/ undefined,
                visitParameterList(node.parameters, visitor, context),
                /*type*/ undefined,
                transformFunctionBody(node)
            );
<<<<<<< HEAD

            setOriginalNode(func, node);
            return func;
=======
            return updated;
>>>>>>> bac93508
        }

        /**
         * Visits a FunctionExpression node.
         *
         * This function will be called when one of the following conditions are met:
         * - The node is marked async
         *
         * @param node The node to visit.
         */
        function visitFunctionExpression(node: FunctionExpression): Expression {
            Debug.assert(hasModifier(node, ModifierFlags.Async));
            if (nodeIsMissing(node.body)) {
                return createOmittedExpression();
            }
            const updated = updateFunctionExpression(
                node,
                visitNodes(node.modifiers, visitor, isModifier),
                node.name,
                /*typeParameters*/ undefined,
                visitParameterList(node.parameters, visitor, context),
                /*type*/ undefined,
                transformFunctionBody(node)
            );

<<<<<<< HEAD
            setOriginalNode(func, node);
            return func;
=======
            setOriginalNode(updated, node);
            return updated;
>>>>>>> bac93508
        }

        /**
         * Visits an ArrowFunction.
         *
         * This function will be called when one of the following conditions are met:
         * - The node is marked async
         *
         * @param node The node to visit.
         */
        function visitArrowFunction(node: ArrowFunction) {
            Debug.assert(hasModifier(node, ModifierFlags.Async));
<<<<<<< HEAD
            const func = createArrowFunction(
=======
            const updated = updateArrowFunction(
                node,
>>>>>>> bac93508
                visitNodes(node.modifiers, visitor, isModifier),
                /*typeParameters*/ undefined,
                visitParameterList(node.parameters, visitor, context),
                /*type*/ undefined,
<<<<<<< HEAD
                node.equalsGreaterThanToken,
                transformFunctionBody(node),
                /*location*/ node
            );

            setOriginalNode(func, node);
            return func;
=======
                transformFunctionBody(node)
            );

            setOriginalNode(updated, node);
            return updated;
>>>>>>> bac93508
        }

        function transformFunctionBody(node: MethodDeclaration | AccessorDeclaration | FunctionDeclaration | FunctionExpression): FunctionBody;
        function transformFunctionBody(node: ArrowFunction): ConciseBody;
<<<<<<< HEAD
        function transformFunctionBody(node: FunctionLikeDeclaration): ConciseBody | FunctionBody {
=======
        function transformFunctionBody(node: FunctionLikeDeclaration): ConciseBody {
>>>>>>> bac93508
            const original = getOriginalNode(node, isFunctionLike);
            const nodeType = original.type;
            const promiseConstructor = languageVersion < ScriptTarget.ES2015 ? getPromiseConstructor(nodeType) : undefined;
            const isArrowFunction = node.kind === SyntaxKind.ArrowFunction;
            const hasLexicalArguments = (resolver.getNodeCheckFlags(node) & NodeCheckFlags.CaptureArguments) !== 0;

            // An async function is emit as an outer function that calls an inner
            // generator function. To preserve lexical bindings, we pass the current
            // `this` and `arguments` objects to `__awaiter`. The generator function
            // passed to `__awaiter` is executed inside of the callback to the
            // promise constructor.

            resumeLexicalEnvironment();

            if (!isArrowFunction) {
                let statements: Statement[] = [];
                const statementOffset = addPrologueDirectives(statements, (<Block>node.body).statements, /*ensureUseStrict*/ false, /*ignoreCustomPrologue*/ false, visitor);
                statements.push(
                    createReturn(
                        createAwaiterHelper(
                            context,
                            hasLexicalArguments,
                            promiseConstructor,
                            transformFunctionBodyWorker(<Block>node.body, statementOffset)
                        )
                    )
                );

                addRange(statements, endLexicalEnvironment());

                const block = createBlock(statements, /*location*/ node.body, /*multiLine*/ true);

                // Minor optimization, emit `_super` helper to capture `super` access in an arrow.
                // This step isn't needed if we eventually transform this to ES5.
                if (languageVersion >= ScriptTarget.ES2015) {
                    if (resolver.getNodeCheckFlags(node) & NodeCheckFlags.AsyncMethodWithSuperBinding) {
                        enableSubstitutionForAsyncMethodsWithSuper();
                        addEmitHelper(block, advancedAsyncSuperHelper);
                    }
                    else if (resolver.getNodeCheckFlags(node) & NodeCheckFlags.AsyncMethodWithSuper) {
                        enableSubstitutionForAsyncMethodsWithSuper();
                        addEmitHelper(block, asyncSuperHelper);
                    }
                }

                return block;
            }
            else {
                const expression = createAwaiterHelper(
                    context,
                    hasLexicalArguments,
                    promiseConstructor,
                    transformFunctionBodyWorker(node.body)
                );

                const declarations = endLexicalEnvironment();
                if (some(declarations)) {
<<<<<<< HEAD
                    const block = toFunctionBody(expression);
=======
                    const block = convertToFunctionBody(expression);
>>>>>>> bac93508
                    const statements = mergeLexicalEnvironment(block.statements, declarations);
                    return updateBlock(block, statements);
                }

                return expression;
            }
        }

<<<<<<< HEAD
        function transformFunctionBodyWorker(body: ConciseBody, start = 0) {
            if (isBlock(body)) {
                return updateBlock(
                    body,
                    visitLexicalEnvironment(body.statements, visitor, context, start)
                );
            }
            else {
                startLexicalEnvironment();
                const visited = toFunctionBody(visitNode(body, visitor, isConciseBody));
=======
        function transformFunctionBodyWorker(body: ConciseBody, start?: number) {
            if (isBlock(body)) {
                return updateBlock(
                    body,
                    visitLexicalEnvironment(body.statements, visitor, context, start));
            }
            else {
                startLexicalEnvironment();
                const visited = convertToFunctionBody(visitNode(body, visitor, isConciseBody));
>>>>>>> bac93508
                const statements = mergeLexicalEnvironment(visited.statements, endLexicalEnvironment());
                return updateBlock(visited, statements);
            }
        }

        function getPromiseConstructor(type: TypeNode) {
            const typeName = type && getEntityNameFromTypeNode(type);
            if (typeName && isEntityName(typeName)) {
                const serializationKind = resolver.getTypeReferenceSerializationKind(typeName);
                if (serializationKind === TypeReferenceSerializationKind.TypeWithConstructSignatureAndValue
                    || serializationKind === TypeReferenceSerializationKind.Unknown) {
                    return typeName;
                }
            }

            return undefined;
        }

        function enableSubstitutionForAsyncMethodsWithSuper() {
            if ((enabledSubstitutions & ES2017SubstitutionFlags.AsyncMethodsWithSuper) === 0) {
                enabledSubstitutions |= ES2017SubstitutionFlags.AsyncMethodsWithSuper;

                // We need to enable substitutions for call, property access, and element access
                // if we need to rewrite super calls.
                context.enableSubstitution(SyntaxKind.CallExpression);
                context.enableSubstitution(SyntaxKind.PropertyAccessExpression);
                context.enableSubstitution(SyntaxKind.ElementAccessExpression);

                // We need to be notified when entering and exiting declarations that bind super.
                context.enableEmitNotification(SyntaxKind.ClassDeclaration);
                context.enableEmitNotification(SyntaxKind.MethodDeclaration);
                context.enableEmitNotification(SyntaxKind.GetAccessor);
                context.enableEmitNotification(SyntaxKind.SetAccessor);
                context.enableEmitNotification(SyntaxKind.Constructor);
            }
        }

        function substituteExpression(node: Expression) {
            switch (node.kind) {
                case SyntaxKind.PropertyAccessExpression:
                    return substitutePropertyAccessExpression(<PropertyAccessExpression>node);
                case SyntaxKind.ElementAccessExpression:
                    return substituteElementAccessExpression(<ElementAccessExpression>node);
                case SyntaxKind.CallExpression:
                    if (enabledSubstitutions & ES2017SubstitutionFlags.AsyncMethodsWithSuper) {
                        return substituteCallExpression(<CallExpression>node);
                    }
                    break;
            }

            return node;
        }

        function substitutePropertyAccessExpression(node: PropertyAccessExpression) {
            if (enabledSubstitutions & ES2017SubstitutionFlags.AsyncMethodsWithSuper && node.expression.kind === SyntaxKind.SuperKeyword) {
                const flags = getSuperContainerAsyncMethodFlags();
                if (flags) {
                    return createSuperAccessInAsyncMethod(
                        createLiteral(node.name.text),
                        flags,
                        node
                    );
                }
            }

            return node;
        }

        function substituteElementAccessExpression(node: ElementAccessExpression) {
            if (enabledSubstitutions & ES2017SubstitutionFlags.AsyncMethodsWithSuper && node.expression.kind === SyntaxKind.SuperKeyword) {
                const flags = getSuperContainerAsyncMethodFlags();
                if (flags) {
                    return createSuperAccessInAsyncMethod(
                        node.argumentExpression,
                        flags,
                        node
                    );
                }
            }

            return node;
        }

        function substituteCallExpression(node: CallExpression): Expression {
            const expression = node.expression;
            if (isSuperProperty(expression)) {
                const flags = getSuperContainerAsyncMethodFlags();
                if (flags) {
                    const argumentExpression = isPropertyAccessExpression(expression)
                        ? substitutePropertyAccessExpression(expression)
                        : substituteElementAccessExpression(expression);
                    return createCall(
                        createPropertyAccess(argumentExpression, "call"),
                        /*typeArguments*/ undefined,
                        [
                            createThis(),
                            ...node.arguments
                        ]
                    );
                }
            }
            return node;
        }

        function isSuperContainer(node: Node): node is SuperContainer {
            const kind = node.kind;
            return kind === SyntaxKind.ClassDeclaration
                || kind === SyntaxKind.Constructor
                || kind === SyntaxKind.MethodDeclaration
                || kind === SyntaxKind.GetAccessor
                || kind === SyntaxKind.SetAccessor;
        }

        /**
         * Hook for node emit.
         *
         * @param node The node to emit.
         * @param emit A callback used to emit the node in the printer.
         */
        function onEmitNode(emitContext: EmitContext, node: Node, emitCallback: (emitContext: EmitContext, node: Node) => void): void {
            const savedApplicableSubstitutions = applicableSubstitutions;
            const savedCurrentSuperContainer = currentSuperContainer;
            // If we need to support substitutions for `super` in an async method,
            // we should track it here.
            if (enabledSubstitutions & ES2017SubstitutionFlags.AsyncMethodsWithSuper && isSuperContainer(node)) {
                currentSuperContainer = node;
            }

            previousOnEmitNode(emitContext, node, emitCallback);

            applicableSubstitutions = savedApplicableSubstitutions;
            currentSuperContainer = savedCurrentSuperContainer;
        }

        /**
         * Hooks node substitutions.
         *
         * @param node The node to substitute.
         * @param isExpression A value indicating whether the node is to be used in an expression
         *                     position.
         */
        function onSubstituteNode(emitContext: EmitContext, node: Node) {
            node = previousOnSubstituteNode(emitContext, node);
            if (emitContext === EmitContext.Expression) {
                return substituteExpression(<Expression>node);
            }

            return node;
        }

        function createSuperAccessInAsyncMethod(argumentExpression: Expression, flags: NodeCheckFlags, location: TextRange): LeftHandSideExpression {
            if (flags & NodeCheckFlags.AsyncMethodWithSuperBinding) {
                return createPropertyAccess(
                    createCall(
                        createIdentifier("_super"),
                        /*typeArguments*/ undefined,
                        [argumentExpression]
                    ),
                    "value",
                    location
                );
            }
            else {
                return createCall(
                    createIdentifier("_super"),
                    /*typeArguments*/ undefined,
                    [argumentExpression],
                    location
                );
            }
        }

        function getSuperContainerAsyncMethodFlags() {
            return currentSuperContainer !== undefined
                && resolver.getNodeCheckFlags(currentSuperContainer) & (NodeCheckFlags.AsyncMethodWithSuper | NodeCheckFlags.AsyncMethodWithSuperBinding);
        }
    }

    function createAwaiterHelper(context: TransformationContext, hasLexicalArguments: boolean, promiseConstructor: EntityName | Expression, body: Block) {
        context.requestEmitHelper(awaiterHelper);
<<<<<<< HEAD

=======
>>>>>>> bac93508
        const generatorFunc = createFunctionExpression(
            /*modifiers*/ undefined,
            createToken(SyntaxKind.AsteriskToken),
            /*name*/ undefined,
            /*typeParameters*/ undefined,
            /*parameters*/ [],
            /*type*/ undefined,
            body
        );

        // Mark this node as originally an async function
        (generatorFunc.emitNode || (generatorFunc.emitNode = {})).flags |= EmitFlags.AsyncFunctionBody;

        return createCall(
            getHelperName("__awaiter"),
            /*typeArguments*/ undefined,
            [
                createThis(),
                hasLexicalArguments ? createIdentifier("arguments") : createVoidZero(),
                promiseConstructor ? createExpressionFromEntityName(promiseConstructor) : createVoidZero(),
                generatorFunc
            ]
        );
    }

    const awaiterHelper: EmitHelper = {
        name: "typescript:awaiter",
        scoped: false,
        priority: 5,
        text: `
            var __awaiter = (this && this.__awaiter) || function (thisArg, _arguments, P, generator) {
                return new (P || (P = Promise))(function (resolve, reject) {
                    function fulfilled(value) { try { step(generator.next(value)); } catch (e) { reject(e); } }
                    function rejected(value) { try { step(generator["throw"](value)); } catch (e) { reject(e); } }
                    function step(result) { result.done ? resolve(result.value) : new P(function (resolve) { resolve(result.value); }).then(fulfilled, rejected); }
                    step((generator = generator.apply(thisArg, _arguments)).next());
                });
            };`
    };

    const asyncSuperHelper: EmitHelper = {
        name: "typescript:async-super",
        scoped: true,
        text: `
            const _super = name => super[name];`
    };

    const advancedAsyncSuperHelper: EmitHelper = {
        name: "typescript:advanced-async-super",
        scoped: true,
        text: `
            const _super = (function (geti, seti) {
                const cache = Object.create(null);
                return name => cache[name] || (cache[name] = { get value() { return geti(name); }, set value(v) { seti(name, v); } });
            })(name => super[name], (name, value) => super[name] = value);`
    };
}
<|MERGE_RESOLUTION|>--- conflicted
+++ resolved
@@ -1,614 +1,538 @@
-/// <reference path="../factory.ts" />
-/// <reference path="../visitor.ts" />
-
-/*@internal*/
-namespace ts {
-    type SuperContainer = ClassDeclaration | MethodDeclaration | GetAccessorDeclaration | SetAccessorDeclaration | ConstructorDeclaration;
-
-    const enum ES2017SubstitutionFlags {
-        /** Enables substitutions for async methods with `super` calls. */
-        AsyncMethodsWithSuper = 1 << 0
-    }
-
-    export function transformES2017(context: TransformationContext) {
-        const {
-            startLexicalEnvironment,
-            resumeLexicalEnvironment,
-<<<<<<< HEAD
-            endLexicalEnvironment
-=======
-            endLexicalEnvironment,
->>>>>>> bac93508
-        } = context;
-
-        const resolver = context.getEmitResolver();
-        const compilerOptions = context.getCompilerOptions();
-        const languageVersion = getEmitScriptTarget(compilerOptions);
-
-        // These variables contain state that changes as we descend into the tree.
-        let currentSourceFile: SourceFile;
-
-        /**
-         * Keeps track of whether expression substitution has been enabled for specific edge cases.
-         * They are persisted between each SourceFile transformation and should not be reset.
-         */
-        let enabledSubstitutions: ES2017SubstitutionFlags;
-
-        /**
-         * Keeps track of whether  we are within any containing namespaces when performing
-         * just-in-time substitution while printing an expression identifier.
-         */
-        let applicableSubstitutions: ES2017SubstitutionFlags;
-
-        /**
-         * This keeps track of containers where `super` is valid, for use with
-         * just-in-time substitution for `super` expressions inside of async methods.
-         */
-        let currentSuperContainer: SuperContainer;
-
-        // Save the previous transformation hooks.
-        const previousOnEmitNode = context.onEmitNode;
-        const previousOnSubstituteNode = context.onSubstituteNode;
-
-        // Set new transformation hooks.
-        context.onEmitNode = onEmitNode;
-        context.onSubstituteNode = onSubstituteNode;
-
-        return transformSourceFile;
-
-        function transformSourceFile(node: SourceFile) {
-            if (isDeclarationFile(node)) {
-                return node;
-            }
-
-            currentSourceFile = node;
-
-            const visited = visitEachChild(node, visitor, context);
-<<<<<<< HEAD
-            addEmitHelpers(visited, context.readEmitHelpers(/*onlyScoped*/ false));
-=======
-            addEmitHelpers(visited, context.readEmitHelpers());
->>>>>>> bac93508
-
-            currentSourceFile = undefined;
-            return visited;
-        }
-
-        function visitor(node: Node): VisitResult<Node> {
-            if (node.transformFlags & TransformFlags.ES2017) {
-                return visitorWorker(node);
-            }
-            else if (node.transformFlags & TransformFlags.ContainsES2017) {
-                return visitEachChild(node, visitor, context);
-            }
-
-            return node;
-        }
-
-        function visitorWorker(node: Node): VisitResult<Node> {
-            switch (node.kind) {
-                case SyntaxKind.AsyncKeyword:
-                    // ES2017 async modifier should be elided for targets < ES2017
-                    return undefined;
-
-                case SyntaxKind.AwaitExpression:
-                    // ES2017 'await' expressions must be transformed for targets < ES2017.
-                    return visitAwaitExpression(<AwaitExpression>node);
-
-                case SyntaxKind.MethodDeclaration:
-                    // ES2017 method declarations may be 'async'
-                    return visitMethodDeclaration(<MethodDeclaration>node);
-
-                case SyntaxKind.FunctionDeclaration:
-                    // ES2017 function declarations may be 'async'
-                    return visitFunctionDeclaration(<FunctionDeclaration>node);
-
-                case SyntaxKind.FunctionExpression:
-                    // ES2017 function expressions may be 'async'
-                    return visitFunctionExpression(<FunctionExpression>node);
-
-                case SyntaxKind.ArrowFunction:
-                    // ES2017 arrow functions may be 'async'
-                    return visitArrowFunction(<ArrowFunction>node);
-
-                default:
-                    Debug.failBadSyntaxKind(node);
-                    return node;
-            }
-        }
-
-        /**
-         * Visits an AwaitExpression node.
-         *
-         * This function will be called any time a ES2017 await expression is encountered.
-         *
-         * @param node The node to visit.
-         */
-        function visitAwaitExpression(node: AwaitExpression): Expression {
-            return setOriginalNode(
-                createYield(
-                    /*asteriskToken*/ undefined,
-                    visitNode(node.expression, visitor, isExpression),
-                    /*location*/ node
-                ),
-                node
-            );
-        }
-
-        /**
-         * Visits a MethodDeclaration node.
-         *
-         * This function will be called when one of the following conditions are met:
-         * - The node is marked as async
-         *
-         * @param node The node to visit.
-         */
-        function visitMethodDeclaration(node: MethodDeclaration) {
-            Debug.assert(hasModifier(node, ModifierFlags.Async));
-<<<<<<< HEAD
-            const method = createMethod(
-=======
-            const updated = updateMethod(
-                node,
->>>>>>> bac93508
-                /*decorators*/ undefined,
-                visitNodes(node.modifiers, visitor, isModifier),
-                node.name,
-                /*typeParameters*/ undefined,
-                visitParameterList(node.parameters, visitor, context),
-                /*type*/ undefined,
-                transformFunctionBody(node)
-            );
-<<<<<<< HEAD
-
-            // While we emit the source map for the node after skipping decorators and modifiers,
-            // we need to emit the comments for the original range.
-            setOriginalNode(method, node);
-            return method;
-=======
-            return updated;
->>>>>>> bac93508
-        }
-
-        /**
-         * Visits a FunctionDeclaration node.
-         *
-         * This function will be called when one of the following conditions are met:
-         * - The node is marked async
-         *
-         * @param node The node to visit.
-         */
-        function visitFunctionDeclaration(node: FunctionDeclaration): VisitResult<Statement> {
-            Debug.assert(hasModifier(node, ModifierFlags.Async));
-<<<<<<< HEAD
-            const func = createFunctionDeclaration(
-=======
-            const updated = updateFunctionDeclaration(
-                node,
->>>>>>> bac93508
-                /*decorators*/ undefined,
-                visitNodes(node.modifiers, visitor, isModifier),
-                node.name,
-                /*typeParameters*/ undefined,
-                visitParameterList(node.parameters, visitor, context),
-                /*type*/ undefined,
-                transformFunctionBody(node)
-            );
-<<<<<<< HEAD
-
-            setOriginalNode(func, node);
-            return func;
-=======
-            return updated;
->>>>>>> bac93508
-        }
-
-        /**
-         * Visits a FunctionExpression node.
-         *
-         * This function will be called when one of the following conditions are met:
-         * - The node is marked async
-         *
-         * @param node The node to visit.
-         */
-        function visitFunctionExpression(node: FunctionExpression): Expression {
-            Debug.assert(hasModifier(node, ModifierFlags.Async));
-            if (nodeIsMissing(node.body)) {
-                return createOmittedExpression();
-            }
-            const updated = updateFunctionExpression(
-                node,
-                visitNodes(node.modifiers, visitor, isModifier),
-                node.name,
-                /*typeParameters*/ undefined,
-                visitParameterList(node.parameters, visitor, context),
-                /*type*/ undefined,
-                transformFunctionBody(node)
-            );
-
-<<<<<<< HEAD
-            setOriginalNode(func, node);
-            return func;
-=======
-            setOriginalNode(updated, node);
-            return updated;
->>>>>>> bac93508
-        }
-
-        /**
-         * Visits an ArrowFunction.
-         *
-         * This function will be called when one of the following conditions are met:
-         * - The node is marked async
-         *
-         * @param node The node to visit.
-         */
-        function visitArrowFunction(node: ArrowFunction) {
-            Debug.assert(hasModifier(node, ModifierFlags.Async));
-<<<<<<< HEAD
-            const func = createArrowFunction(
-=======
-            const updated = updateArrowFunction(
-                node,
->>>>>>> bac93508
-                visitNodes(node.modifiers, visitor, isModifier),
-                /*typeParameters*/ undefined,
-                visitParameterList(node.parameters, visitor, context),
-                /*type*/ undefined,
-<<<<<<< HEAD
-                node.equalsGreaterThanToken,
-                transformFunctionBody(node),
-                /*location*/ node
-            );
-
-            setOriginalNode(func, node);
-            return func;
-=======
-                transformFunctionBody(node)
-            );
-
-            setOriginalNode(updated, node);
-            return updated;
->>>>>>> bac93508
-        }
-
-        function transformFunctionBody(node: MethodDeclaration | AccessorDeclaration | FunctionDeclaration | FunctionExpression): FunctionBody;
-        function transformFunctionBody(node: ArrowFunction): ConciseBody;
-<<<<<<< HEAD
-        function transformFunctionBody(node: FunctionLikeDeclaration): ConciseBody | FunctionBody {
-=======
-        function transformFunctionBody(node: FunctionLikeDeclaration): ConciseBody {
->>>>>>> bac93508
-            const original = getOriginalNode(node, isFunctionLike);
-            const nodeType = original.type;
-            const promiseConstructor = languageVersion < ScriptTarget.ES2015 ? getPromiseConstructor(nodeType) : undefined;
-            const isArrowFunction = node.kind === SyntaxKind.ArrowFunction;
-            const hasLexicalArguments = (resolver.getNodeCheckFlags(node) & NodeCheckFlags.CaptureArguments) !== 0;
-
-            // An async function is emit as an outer function that calls an inner
-            // generator function. To preserve lexical bindings, we pass the current
-            // `this` and `arguments` objects to `__awaiter`. The generator function
-            // passed to `__awaiter` is executed inside of the callback to the
-            // promise constructor.
-
-            resumeLexicalEnvironment();
-
-            if (!isArrowFunction) {
-                let statements: Statement[] = [];
-                const statementOffset = addPrologueDirectives(statements, (<Block>node.body).statements, /*ensureUseStrict*/ false, /*ignoreCustomPrologue*/ false, visitor);
-                statements.push(
-                    createReturn(
-                        createAwaiterHelper(
-                            context,
-                            hasLexicalArguments,
-                            promiseConstructor,
-                            transformFunctionBodyWorker(<Block>node.body, statementOffset)
-                        )
-                    )
-                );
-
-                addRange(statements, endLexicalEnvironment());
-
-                const block = createBlock(statements, /*location*/ node.body, /*multiLine*/ true);
-
-                // Minor optimization, emit `_super` helper to capture `super` access in an arrow.
-                // This step isn't needed if we eventually transform this to ES5.
-                if (languageVersion >= ScriptTarget.ES2015) {
-                    if (resolver.getNodeCheckFlags(node) & NodeCheckFlags.AsyncMethodWithSuperBinding) {
-                        enableSubstitutionForAsyncMethodsWithSuper();
-                        addEmitHelper(block, advancedAsyncSuperHelper);
-                    }
-                    else if (resolver.getNodeCheckFlags(node) & NodeCheckFlags.AsyncMethodWithSuper) {
-                        enableSubstitutionForAsyncMethodsWithSuper();
-                        addEmitHelper(block, asyncSuperHelper);
-                    }
-                }
-
-                return block;
-            }
-            else {
-                const expression = createAwaiterHelper(
-                    context,
-                    hasLexicalArguments,
-                    promiseConstructor,
-                    transformFunctionBodyWorker(node.body)
-                );
-
-                const declarations = endLexicalEnvironment();
-                if (some(declarations)) {
-<<<<<<< HEAD
-                    const block = toFunctionBody(expression);
-=======
-                    const block = convertToFunctionBody(expression);
->>>>>>> bac93508
-                    const statements = mergeLexicalEnvironment(block.statements, declarations);
-                    return updateBlock(block, statements);
-                }
-
-                return expression;
-            }
-        }
-
-<<<<<<< HEAD
-        function transformFunctionBodyWorker(body: ConciseBody, start = 0) {
-            if (isBlock(body)) {
-                return updateBlock(
-                    body,
-                    visitLexicalEnvironment(body.statements, visitor, context, start)
-                );
-            }
-            else {
-                startLexicalEnvironment();
-                const visited = toFunctionBody(visitNode(body, visitor, isConciseBody));
-=======
-        function transformFunctionBodyWorker(body: ConciseBody, start?: number) {
-            if (isBlock(body)) {
-                return updateBlock(
-                    body,
-                    visitLexicalEnvironment(body.statements, visitor, context, start));
-            }
-            else {
-                startLexicalEnvironment();
-                const visited = convertToFunctionBody(visitNode(body, visitor, isConciseBody));
->>>>>>> bac93508
-                const statements = mergeLexicalEnvironment(visited.statements, endLexicalEnvironment());
-                return updateBlock(visited, statements);
-            }
-        }
-
-        function getPromiseConstructor(type: TypeNode) {
-            const typeName = type && getEntityNameFromTypeNode(type);
-            if (typeName && isEntityName(typeName)) {
-                const serializationKind = resolver.getTypeReferenceSerializationKind(typeName);
-                if (serializationKind === TypeReferenceSerializationKind.TypeWithConstructSignatureAndValue
-                    || serializationKind === TypeReferenceSerializationKind.Unknown) {
-                    return typeName;
-                }
-            }
-
-            return undefined;
-        }
-
-        function enableSubstitutionForAsyncMethodsWithSuper() {
-            if ((enabledSubstitutions & ES2017SubstitutionFlags.AsyncMethodsWithSuper) === 0) {
-                enabledSubstitutions |= ES2017SubstitutionFlags.AsyncMethodsWithSuper;
-
-                // We need to enable substitutions for call, property access, and element access
-                // if we need to rewrite super calls.
-                context.enableSubstitution(SyntaxKind.CallExpression);
-                context.enableSubstitution(SyntaxKind.PropertyAccessExpression);
-                context.enableSubstitution(SyntaxKind.ElementAccessExpression);
-
-                // We need to be notified when entering and exiting declarations that bind super.
-                context.enableEmitNotification(SyntaxKind.ClassDeclaration);
-                context.enableEmitNotification(SyntaxKind.MethodDeclaration);
-                context.enableEmitNotification(SyntaxKind.GetAccessor);
-                context.enableEmitNotification(SyntaxKind.SetAccessor);
-                context.enableEmitNotification(SyntaxKind.Constructor);
-            }
-        }
-
-        function substituteExpression(node: Expression) {
-            switch (node.kind) {
-                case SyntaxKind.PropertyAccessExpression:
-                    return substitutePropertyAccessExpression(<PropertyAccessExpression>node);
-                case SyntaxKind.ElementAccessExpression:
-                    return substituteElementAccessExpression(<ElementAccessExpression>node);
-                case SyntaxKind.CallExpression:
-                    if (enabledSubstitutions & ES2017SubstitutionFlags.AsyncMethodsWithSuper) {
-                        return substituteCallExpression(<CallExpression>node);
-                    }
-                    break;
-            }
-
-            return node;
-        }
-
-        function substitutePropertyAccessExpression(node: PropertyAccessExpression) {
-            if (enabledSubstitutions & ES2017SubstitutionFlags.AsyncMethodsWithSuper && node.expression.kind === SyntaxKind.SuperKeyword) {
-                const flags = getSuperContainerAsyncMethodFlags();
-                if (flags) {
-                    return createSuperAccessInAsyncMethod(
-                        createLiteral(node.name.text),
-                        flags,
-                        node
-                    );
-                }
-            }
-
-            return node;
-        }
-
-        function substituteElementAccessExpression(node: ElementAccessExpression) {
-            if (enabledSubstitutions & ES2017SubstitutionFlags.AsyncMethodsWithSuper && node.expression.kind === SyntaxKind.SuperKeyword) {
-                const flags = getSuperContainerAsyncMethodFlags();
-                if (flags) {
-                    return createSuperAccessInAsyncMethod(
-                        node.argumentExpression,
-                        flags,
-                        node
-                    );
-                }
-            }
-
-            return node;
-        }
-
-        function substituteCallExpression(node: CallExpression): Expression {
-            const expression = node.expression;
-            if (isSuperProperty(expression)) {
-                const flags = getSuperContainerAsyncMethodFlags();
-                if (flags) {
-                    const argumentExpression = isPropertyAccessExpression(expression)
-                        ? substitutePropertyAccessExpression(expression)
-                        : substituteElementAccessExpression(expression);
-                    return createCall(
-                        createPropertyAccess(argumentExpression, "call"),
-                        /*typeArguments*/ undefined,
-                        [
-                            createThis(),
-                            ...node.arguments
-                        ]
-                    );
-                }
-            }
-            return node;
-        }
-
-        function isSuperContainer(node: Node): node is SuperContainer {
-            const kind = node.kind;
-            return kind === SyntaxKind.ClassDeclaration
-                || kind === SyntaxKind.Constructor
-                || kind === SyntaxKind.MethodDeclaration
-                || kind === SyntaxKind.GetAccessor
-                || kind === SyntaxKind.SetAccessor;
-        }
-
-        /**
-         * Hook for node emit.
-         *
-         * @param node The node to emit.
-         * @param emit A callback used to emit the node in the printer.
-         */
-        function onEmitNode(emitContext: EmitContext, node: Node, emitCallback: (emitContext: EmitContext, node: Node) => void): void {
-            const savedApplicableSubstitutions = applicableSubstitutions;
-            const savedCurrentSuperContainer = currentSuperContainer;
-            // If we need to support substitutions for `super` in an async method,
-            // we should track it here.
-            if (enabledSubstitutions & ES2017SubstitutionFlags.AsyncMethodsWithSuper && isSuperContainer(node)) {
-                currentSuperContainer = node;
-            }
-
-            previousOnEmitNode(emitContext, node, emitCallback);
-
-            applicableSubstitutions = savedApplicableSubstitutions;
-            currentSuperContainer = savedCurrentSuperContainer;
-        }
-
-        /**
-         * Hooks node substitutions.
-         *
-         * @param node The node to substitute.
-         * @param isExpression A value indicating whether the node is to be used in an expression
-         *                     position.
-         */
-        function onSubstituteNode(emitContext: EmitContext, node: Node) {
-            node = previousOnSubstituteNode(emitContext, node);
-            if (emitContext === EmitContext.Expression) {
-                return substituteExpression(<Expression>node);
-            }
-
-            return node;
-        }
-
-        function createSuperAccessInAsyncMethod(argumentExpression: Expression, flags: NodeCheckFlags, location: TextRange): LeftHandSideExpression {
-            if (flags & NodeCheckFlags.AsyncMethodWithSuperBinding) {
-                return createPropertyAccess(
-                    createCall(
-                        createIdentifier("_super"),
-                        /*typeArguments*/ undefined,
-                        [argumentExpression]
-                    ),
-                    "value",
-                    location
-                );
-            }
-            else {
-                return createCall(
-                    createIdentifier("_super"),
-                    /*typeArguments*/ undefined,
-                    [argumentExpression],
-                    location
-                );
-            }
-        }
-
-        function getSuperContainerAsyncMethodFlags() {
-            return currentSuperContainer !== undefined
-                && resolver.getNodeCheckFlags(currentSuperContainer) & (NodeCheckFlags.AsyncMethodWithSuper | NodeCheckFlags.AsyncMethodWithSuperBinding);
-        }
-    }
-
-    function createAwaiterHelper(context: TransformationContext, hasLexicalArguments: boolean, promiseConstructor: EntityName | Expression, body: Block) {
-        context.requestEmitHelper(awaiterHelper);
-<<<<<<< HEAD
-
-=======
->>>>>>> bac93508
-        const generatorFunc = createFunctionExpression(
-            /*modifiers*/ undefined,
-            createToken(SyntaxKind.AsteriskToken),
-            /*name*/ undefined,
-            /*typeParameters*/ undefined,
-            /*parameters*/ [],
-            /*type*/ undefined,
-            body
-        );
-
-        // Mark this node as originally an async function
-        (generatorFunc.emitNode || (generatorFunc.emitNode = {})).flags |= EmitFlags.AsyncFunctionBody;
-
-        return createCall(
-            getHelperName("__awaiter"),
-            /*typeArguments*/ undefined,
-            [
-                createThis(),
-                hasLexicalArguments ? createIdentifier("arguments") : createVoidZero(),
-                promiseConstructor ? createExpressionFromEntityName(promiseConstructor) : createVoidZero(),
-                generatorFunc
-            ]
-        );
-    }
-
-    const awaiterHelper: EmitHelper = {
-        name: "typescript:awaiter",
-        scoped: false,
-        priority: 5,
-        text: `
-            var __awaiter = (this && this.__awaiter) || function (thisArg, _arguments, P, generator) {
-                return new (P || (P = Promise))(function (resolve, reject) {
-                    function fulfilled(value) { try { step(generator.next(value)); } catch (e) { reject(e); } }
-                    function rejected(value) { try { step(generator["throw"](value)); } catch (e) { reject(e); } }
-                    function step(result) { result.done ? resolve(result.value) : new P(function (resolve) { resolve(result.value); }).then(fulfilled, rejected); }
-                    step((generator = generator.apply(thisArg, _arguments)).next());
-                });
-            };`
-    };
-
-    const asyncSuperHelper: EmitHelper = {
-        name: "typescript:async-super",
-        scoped: true,
-        text: `
-            const _super = name => super[name];`
-    };
-
-    const advancedAsyncSuperHelper: EmitHelper = {
-        name: "typescript:advanced-async-super",
-        scoped: true,
-        text: `
-            const _super = (function (geti, seti) {
-                const cache = Object.create(null);
-                return name => cache[name] || (cache[name] = { get value() { return geti(name); }, set value(v) { seti(name, v); } });
-            })(name => super[name], (name, value) => super[name] = value);`
-    };
-}
+/// <reference path="../factory.ts" />
+/// <reference path="../visitor.ts" />
+
+/*@internal*/
+namespace ts {
+    type SuperContainer = ClassDeclaration | MethodDeclaration | GetAccessorDeclaration | SetAccessorDeclaration | ConstructorDeclaration;
+
+    const enum ES2017SubstitutionFlags {
+        /** Enables substitutions for async methods with `super` calls. */
+        AsyncMethodsWithSuper = 1 << 0
+    }
+
+    export function transformES2017(context: TransformationContext) {
+        const {
+            startLexicalEnvironment,
+            resumeLexicalEnvironment,
+            endLexicalEnvironment
+        } = context;
+
+        const resolver = context.getEmitResolver();
+        const compilerOptions = context.getCompilerOptions();
+        const languageVersion = getEmitScriptTarget(compilerOptions);
+
+        // These variables contain state that changes as we descend into the tree.
+        let currentSourceFile: SourceFile;
+
+        /**
+         * Keeps track of whether expression substitution has been enabled for specific edge cases.
+         * They are persisted between each SourceFile transformation and should not be reset.
+         */
+        let enabledSubstitutions: ES2017SubstitutionFlags;
+
+        /**
+         * Keeps track of whether  we are within any containing namespaces when performing
+         * just-in-time substitution while printing an expression identifier.
+         */
+        let applicableSubstitutions: ES2017SubstitutionFlags;
+
+        /**
+         * This keeps track of containers where `super` is valid, for use with
+         * just-in-time substitution for `super` expressions inside of async methods.
+         */
+        let currentSuperContainer: SuperContainer;
+
+        // Save the previous transformation hooks.
+        const previousOnEmitNode = context.onEmitNode;
+        const previousOnSubstituteNode = context.onSubstituteNode;
+
+        // Set new transformation hooks.
+        context.onEmitNode = onEmitNode;
+        context.onSubstituteNode = onSubstituteNode;
+
+        return transformSourceFile;
+
+        function transformSourceFile(node: SourceFile) {
+            if (isDeclarationFile(node)) {
+                return node;
+            }
+
+            currentSourceFile = node;
+
+            const visited = visitEachChild(node, visitor, context);
+            addEmitHelpers(visited, context.readEmitHelpers());
+
+            currentSourceFile = undefined;
+            return visited;
+        }
+
+        function visitor(node: Node): VisitResult<Node> {
+            if (node.transformFlags & TransformFlags.ES2017) {
+                return visitorWorker(node);
+            }
+            else if (node.transformFlags & TransformFlags.ContainsES2017) {
+                return visitEachChild(node, visitor, context);
+            }
+
+            return node;
+        }
+
+        function visitorWorker(node: Node): VisitResult<Node> {
+            switch (node.kind) {
+                case SyntaxKind.AsyncKeyword:
+                    // ES2017 async modifier should be elided for targets < ES2017
+                    return undefined;
+
+                case SyntaxKind.AwaitExpression:
+                    // ES2017 'await' expressions must be transformed for targets < ES2017.
+                    return visitAwaitExpression(<AwaitExpression>node);
+
+                case SyntaxKind.MethodDeclaration:
+                    // ES2017 method declarations may be 'async'
+                    return visitMethodDeclaration(<MethodDeclaration>node);
+
+                case SyntaxKind.FunctionDeclaration:
+                    // ES2017 function declarations may be 'async'
+                    return visitFunctionDeclaration(<FunctionDeclaration>node);
+
+                case SyntaxKind.FunctionExpression:
+                    // ES2017 function expressions may be 'async'
+                    return visitFunctionExpression(<FunctionExpression>node);
+
+                case SyntaxKind.ArrowFunction:
+                    // ES2017 arrow functions may be 'async'
+                    return visitArrowFunction(<ArrowFunction>node);
+
+                default:
+                    Debug.failBadSyntaxKind(node);
+                    return node;
+            }
+        }
+
+        /**
+         * Visits an AwaitExpression node.
+         *
+         * This function will be called any time a ES2017 await expression is encountered.
+         *
+         * @param node The node to visit.
+         */
+        function visitAwaitExpression(node: AwaitExpression): Expression {
+            return setOriginalNode(
+                createYield(
+                    /*asteriskToken*/ undefined,
+                    visitNode(node.expression, visitor, isExpression),
+                    /*location*/ node
+                ),
+                node
+            );
+        }
+
+        /**
+         * Visits a MethodDeclaration node.
+         *
+         * This function will be called when one of the following conditions are met:
+         * - The node is marked as async
+         *
+         * @param node The node to visit.
+         */
+        function visitMethodDeclaration(node: MethodDeclaration) {
+            Debug.assert(hasModifier(node, ModifierFlags.Async));
+            const updated = updateMethod(
+                node,
+                /*decorators*/ undefined,
+                visitNodes(node.modifiers, visitor, isModifier),
+                node.name,
+                /*typeParameters*/ undefined,
+                visitParameterList(node.parameters, visitor, context),
+                /*type*/ undefined,
+                transformFunctionBody(node)
+            );
+            return updated;
+        }
+
+        /**
+         * Visits a FunctionDeclaration node.
+         *
+         * This function will be called when one of the following conditions are met:
+         * - The node is marked async
+         *
+         * @param node The node to visit.
+         */
+        function visitFunctionDeclaration(node: FunctionDeclaration): VisitResult<Statement> {
+            Debug.assert(hasModifier(node, ModifierFlags.Async));
+            const updated = updateFunctionDeclaration(
+                node,
+                /*decorators*/ undefined,
+                visitNodes(node.modifiers, visitor, isModifier),
+                node.name,
+                /*typeParameters*/ undefined,
+                visitParameterList(node.parameters, visitor, context),
+                /*type*/ undefined,
+                transformFunctionBody(node)
+            );
+
+            return updated;
+        }
+
+        /**
+         * Visits a FunctionExpression node.
+         *
+         * This function will be called when one of the following conditions are met:
+         * - The node is marked async
+         *
+         * @param node The node to visit.
+         */
+        function visitFunctionExpression(node: FunctionExpression): Expression {
+            Debug.assert(hasModifier(node, ModifierFlags.Async));
+            if (nodeIsMissing(node.body)) {
+                return createOmittedExpression();
+            }
+            const updated = updateFunctionExpression(
+                node,
+                visitNodes(node.modifiers, visitor, isModifier),
+                node.name,
+                /*typeParameters*/ undefined,
+                visitParameterList(node.parameters, visitor, context),
+                /*type*/ undefined,
+                transformFunctionBody(node)
+            );
+            return updated;
+        }
+
+        /**
+         * Visits an ArrowFunction.
+         *
+         * This function will be called when one of the following conditions are met:
+         * - The node is marked async
+         *
+         * @param node The node to visit.
+         */
+        function visitArrowFunction(node: ArrowFunction) {
+            Debug.assert(hasModifier(node, ModifierFlags.Async));
+            const updated = updateArrowFunction(
+                node,
+                visitNodes(node.modifiers, visitor, isModifier),
+                /*typeParameters*/ undefined,
+                visitParameterList(node.parameters, visitor, context),
+                /*type*/ undefined,
+                transformFunctionBody(node)
+            );
+            return updated;
+        }
+
+        function transformFunctionBody(node: MethodDeclaration | AccessorDeclaration | FunctionDeclaration | FunctionExpression): FunctionBody;
+        function transformFunctionBody(node: ArrowFunction): ConciseBody;
+        function transformFunctionBody(node: FunctionLikeDeclaration): ConciseBody {
+            const original = getOriginalNode(node, isFunctionLike);
+            const nodeType = original.type;
+            const promiseConstructor = languageVersion < ScriptTarget.ES2015 ? getPromiseConstructor(nodeType) : undefined;
+            const isArrowFunction = node.kind === SyntaxKind.ArrowFunction;
+            const hasLexicalArguments = (resolver.getNodeCheckFlags(node) & NodeCheckFlags.CaptureArguments) !== 0;
+
+            // An async function is emit as an outer function that calls an inner
+            // generator function. To preserve lexical bindings, we pass the current
+            // `this` and `arguments` objects to `__awaiter`. The generator function
+            // passed to `__awaiter` is executed inside of the callback to the
+            // promise constructor.
+
+            resumeLexicalEnvironment();
+
+            if (!isArrowFunction) {
+                let statements: Statement[] = [];
+                const statementOffset = addPrologueDirectives(statements, (<Block>node.body).statements, /*ensureUseStrict*/ false, visitor);
+                statements.push(
+                    createReturn(
+                        createAwaiterHelper(
+                            context,
+                            hasLexicalArguments,
+                            promiseConstructor,
+                            transformFunctionBodyWorker(<Block>node.body, statementOffset)
+                        )
+                    )
+                );
+
+                addRange(statements, endLexicalEnvironment());
+
+                const block = createBlock(statements, /*location*/ node.body, /*multiLine*/ true);
+
+                // Minor optimization, emit `_super` helper to capture `super` access in an arrow.
+                // This step isn't needed if we eventually transform this to ES5.
+                if (languageVersion >= ScriptTarget.ES2015) {
+                    if (resolver.getNodeCheckFlags(node) & NodeCheckFlags.AsyncMethodWithSuperBinding) {
+                        enableSubstitutionForAsyncMethodsWithSuper();
+                        addEmitHelper(block, advancedAsyncSuperHelper);
+                    }
+                    else if (resolver.getNodeCheckFlags(node) & NodeCheckFlags.AsyncMethodWithSuper) {
+                        enableSubstitutionForAsyncMethodsWithSuper();
+                        addEmitHelper(block, asyncSuperHelper);
+                    }
+                }
+
+                return block;
+            }
+            else {
+                const expression = createAwaiterHelper(
+                    context,
+                    hasLexicalArguments,
+                    promiseConstructor,
+                    transformFunctionBodyWorker(node.body)
+                );
+
+                const declarations = endLexicalEnvironment();
+                if (some(declarations)) {
+                    const block = convertToFunctionBody(expression);
+                    const statements = mergeLexicalEnvironment(block.statements, declarations);
+                    return updateBlock(block, statements);
+                }
+
+                return expression;
+            }
+        }
+
+        function transformFunctionBodyWorker(body: ConciseBody, start?: number) {
+            if (isBlock(body)) {
+                return updateBlock(
+                    body,
+                    visitLexicalEnvironment(body.statements, visitor, context, start));
+            }
+            else {
+                startLexicalEnvironment();
+                const visited = convertToFunctionBody(visitNode(body, visitor, isConciseBody));
+                const statements = mergeLexicalEnvironment(visited.statements, endLexicalEnvironment());
+                return updateBlock(visited, statements);
+            }
+        }
+
+        function getPromiseConstructor(type: TypeNode) {
+            const typeName = type && getEntityNameFromTypeNode(type);
+            if (typeName && isEntityName(typeName)) {
+                const serializationKind = resolver.getTypeReferenceSerializationKind(typeName);
+                if (serializationKind === TypeReferenceSerializationKind.TypeWithConstructSignatureAndValue
+                    || serializationKind === TypeReferenceSerializationKind.Unknown) {
+                    return typeName;
+                }
+            }
+
+            return undefined;
+        }
+
+        function enableSubstitutionForAsyncMethodsWithSuper() {
+            if ((enabledSubstitutions & ES2017SubstitutionFlags.AsyncMethodsWithSuper) === 0) {
+                enabledSubstitutions |= ES2017SubstitutionFlags.AsyncMethodsWithSuper;
+
+                // We need to enable substitutions for call, property access, and element access
+                // if we need to rewrite super calls.
+                context.enableSubstitution(SyntaxKind.CallExpression);
+                context.enableSubstitution(SyntaxKind.PropertyAccessExpression);
+                context.enableSubstitution(SyntaxKind.ElementAccessExpression);
+
+                // We need to be notified when entering and exiting declarations that bind super.
+                context.enableEmitNotification(SyntaxKind.ClassDeclaration);
+                context.enableEmitNotification(SyntaxKind.MethodDeclaration);
+                context.enableEmitNotification(SyntaxKind.GetAccessor);
+                context.enableEmitNotification(SyntaxKind.SetAccessor);
+                context.enableEmitNotification(SyntaxKind.Constructor);
+            }
+        }
+
+        function substituteExpression(node: Expression) {
+            switch (node.kind) {
+                case SyntaxKind.PropertyAccessExpression:
+                    return substitutePropertyAccessExpression(<PropertyAccessExpression>node);
+                case SyntaxKind.ElementAccessExpression:
+                    return substituteElementAccessExpression(<ElementAccessExpression>node);
+                case SyntaxKind.CallExpression:
+                    if (enabledSubstitutions & ES2017SubstitutionFlags.AsyncMethodsWithSuper) {
+                        return substituteCallExpression(<CallExpression>node);
+                    }
+                    break;
+            }
+
+            return node;
+        }
+
+        function substitutePropertyAccessExpression(node: PropertyAccessExpression) {
+            if (enabledSubstitutions & ES2017SubstitutionFlags.AsyncMethodsWithSuper && node.expression.kind === SyntaxKind.SuperKeyword) {
+                const flags = getSuperContainerAsyncMethodFlags();
+                if (flags) {
+                    return createSuperAccessInAsyncMethod(
+                        createLiteral(node.name.text),
+                        flags,
+                        node
+                    );
+                }
+            }
+
+            return node;
+        }
+
+        function substituteElementAccessExpression(node: ElementAccessExpression) {
+            if (enabledSubstitutions & ES2017SubstitutionFlags.AsyncMethodsWithSuper && node.expression.kind === SyntaxKind.SuperKeyword) {
+                const flags = getSuperContainerAsyncMethodFlags();
+                if (flags) {
+                    return createSuperAccessInAsyncMethod(
+                        node.argumentExpression,
+                        flags,
+                        node
+                    );
+                }
+            }
+
+            return node;
+        }
+
+        function substituteCallExpression(node: CallExpression): Expression {
+            const expression = node.expression;
+            if (isSuperProperty(expression)) {
+                const flags = getSuperContainerAsyncMethodFlags();
+                if (flags) {
+                    const argumentExpression = isPropertyAccessExpression(expression)
+                        ? substitutePropertyAccessExpression(expression)
+                        : substituteElementAccessExpression(expression);
+                    return createCall(
+                        createPropertyAccess(argumentExpression, "call"),
+                        /*typeArguments*/ undefined,
+                        [
+                            createThis(),
+                            ...node.arguments
+                        ]
+                    );
+                }
+            }
+            return node;
+        }
+
+        function isSuperContainer(node: Node): node is SuperContainer {
+            const kind = node.kind;
+            return kind === SyntaxKind.ClassDeclaration
+                || kind === SyntaxKind.Constructor
+                || kind === SyntaxKind.MethodDeclaration
+                || kind === SyntaxKind.GetAccessor
+                || kind === SyntaxKind.SetAccessor;
+        }
+
+        /**
+         * Hook for node emit.
+         *
+         * @param node The node to emit.
+         * @param emit A callback used to emit the node in the printer.
+         */
+        function onEmitNode(emitContext: EmitContext, node: Node, emitCallback: (emitContext: EmitContext, node: Node) => void): void {
+            const savedApplicableSubstitutions = applicableSubstitutions;
+            const savedCurrentSuperContainer = currentSuperContainer;
+            // If we need to support substitutions for `super` in an async method,
+            // we should track it here.
+            if (enabledSubstitutions & ES2017SubstitutionFlags.AsyncMethodsWithSuper && isSuperContainer(node)) {
+                currentSuperContainer = node;
+            }
+
+            previousOnEmitNode(emitContext, node, emitCallback);
+
+            applicableSubstitutions = savedApplicableSubstitutions;
+            currentSuperContainer = savedCurrentSuperContainer;
+        }
+
+        /**
+         * Hooks node substitutions.
+         *
+         * @param node The node to substitute.
+         * @param isExpression A value indicating whether the node is to be used in an expression
+         *                     position.
+         */
+        function onSubstituteNode(emitContext: EmitContext, node: Node) {
+            node = previousOnSubstituteNode(emitContext, node);
+            if (emitContext === EmitContext.Expression) {
+                return substituteExpression(<Expression>node);
+            }
+
+            return node;
+        }
+
+        function createSuperAccessInAsyncMethod(argumentExpression: Expression, flags: NodeCheckFlags, location: TextRange): LeftHandSideExpression {
+            if (flags & NodeCheckFlags.AsyncMethodWithSuperBinding) {
+                return createPropertyAccess(
+                    createCall(
+                        createIdentifier("_super"),
+                        /*typeArguments*/ undefined,
+                        [argumentExpression]
+                    ),
+                    "value",
+                    location
+                );
+            }
+            else {
+                return createCall(
+                    createIdentifier("_super"),
+                    /*typeArguments*/ undefined,
+                    [argumentExpression],
+                    location
+                );
+            }
+        }
+
+        function getSuperContainerAsyncMethodFlags() {
+            return currentSuperContainer !== undefined
+                && resolver.getNodeCheckFlags(currentSuperContainer) & (NodeCheckFlags.AsyncMethodWithSuper | NodeCheckFlags.AsyncMethodWithSuperBinding);
+        }
+    }
+
+    function createAwaiterHelper(context: TransformationContext, hasLexicalArguments: boolean, promiseConstructor: EntityName | Expression, body: Block) {
+        context.requestEmitHelper(awaiterHelper);
+
+        const generatorFunc = createFunctionExpression(
+            /*modifiers*/ undefined,
+            createToken(SyntaxKind.AsteriskToken),
+            /*name*/ undefined,
+            /*typeParameters*/ undefined,
+            /*parameters*/ [],
+            /*type*/ undefined,
+            body
+        );
+
+        // Mark this node as originally an async function
+        (generatorFunc.emitNode || (generatorFunc.emitNode = {})).flags |= EmitFlags.AsyncFunctionBody;
+
+        return createCall(
+            getHelperName("__awaiter"),
+            /*typeArguments*/ undefined,
+            [
+                createThis(),
+                hasLexicalArguments ? createIdentifier("arguments") : createVoidZero(),
+                promiseConstructor ? createExpressionFromEntityName(promiseConstructor) : createVoidZero(),
+                generatorFunc
+            ]
+        );
+    }
+
+    const awaiterHelper: EmitHelper = {
+        name: "typescript:awaiter",
+        scoped: false,
+        priority: 5,
+        text: `
+            var __awaiter = (this && this.__awaiter) || function (thisArg, _arguments, P, generator) {
+                return new (P || (P = Promise))(function (resolve, reject) {
+                    function fulfilled(value) { try { step(generator.next(value)); } catch (e) { reject(e); } }
+                    function rejected(value) { try { step(generator["throw"](value)); } catch (e) { reject(e); } }
+                    function step(result) { result.done ? resolve(result.value) : new P(function (resolve) { resolve(result.value); }).then(fulfilled, rejected); }
+                    step((generator = generator.apply(thisArg, _arguments)).next());
+                });
+            };`
+    };
+
+    const asyncSuperHelper: EmitHelper = {
+        name: "typescript:async-super",
+        scoped: true,
+        text: `
+            const _super = name => super[name];`
+    };
+
+    const advancedAsyncSuperHelper: EmitHelper = {
+        name: "typescript:advanced-async-super",
+        scoped: true,
+        text: `
+            const _super = (function (geti, seti) {
+                const cache = Object.create(null);
+                return name => cache[name] || (cache[name] = { get value() { return geti(name); }, set value(v) { seti(name, v); } });
+            })(name => super[name], (name, value) => super[name] = value);`
+    };
+}