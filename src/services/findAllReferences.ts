--- conflicted
+++ resolved
@@ -1,1443 +1,1435 @@
-﻿/* @internal */
-namespace ts.FindAllReferences {
-    export function findReferencedSymbols(typeChecker: TypeChecker, cancellationToken: CancellationToken, sourceFiles: SourceFile[], sourceFile: SourceFile, position: number, findInStrings: boolean, findInComments: boolean, isForRename: boolean): ReferencedSymbol[] | undefined {
-        const node = getTouchingPropertyName(sourceFile, position, /*includeJsDocComment*/ true);
-        return getReferencedSymbolsForNode(typeChecker, cancellationToken, node, sourceFiles, findInStrings, findInComments, isForRename);
-    }
-
-    export function convertReferences(referenceSymbols: ReferencedSymbol[]): ReferenceEntry[] {
-        return referenceSymbols && flatMap(referenceSymbols, r => r.references);
-    }
-
-    export function getReferencedSymbolsForNode(typeChecker: TypeChecker, cancellationToken: CancellationToken, node: Node, sourceFiles: SourceFile[], findInStrings?: boolean, findInComments?: boolean, isForRename?: boolean, implementations?: boolean): ReferencedSymbol[] | undefined {
-        if (!implementations) {
-            const special = getReferencedSymbolsSpecial(node, sourceFiles, typeChecker, cancellationToken);
-            if (special) {
-                return special;
-            }
-        }
-
-        // `getSymbolAtLocation` normally returns the symbol of the class when given the constructor keyword,
-        // so we have to specify that we want the constructor symbol.
-        let symbol = typeChecker.getSymbolAtLocation(node);
-
-        // Could not find a symbol e.g. unknown identifier
-        if (!symbol) {
-            if (!implementations && node.kind === SyntaxKind.StringLiteral) {
-                return getReferencesForStringLiteral(<StringLiteral>node, sourceFiles, typeChecker, cancellationToken);
-            }
-            // Can't have references to something that we have no symbol for.
-            return undefined;
-        }
-
-        const declarations = symbol.declarations;
-
-        // The symbol was an internal symbol and does not have a declaration e.g. undefined symbol
-        if (!declarations || !declarations.length) {
-            return undefined;
-        }
-
-        const { symbol: aliasedSymbol, shorthandModuleSymbol } = followAliases(symbol, node, typeChecker, isForRename);
-        symbol = aliasedSymbol;
-
-        // Build the set of symbols to search for, initially it has only the current symbol
-        const searchSymbols = populateSearchSymbolSet(symbol, node, typeChecker, implementations);
-        if (shorthandModuleSymbol) {
-            searchSymbols.push(shorthandModuleSymbol);
-        }
-
-        // Compute the meaning from the location and the symbol it references
-        const searchMeaning = getIntersectingMeaningFromDeclarations(getMeaningFromLocation(node), declarations);
-
-        const result: ReferencedSymbol[] = [];
-        // Maps from a symbol ID to the ReferencedSymbol entry in 'result'.
-        const symbolToIndex: number[] = [];
-        const inheritsFromCache: Map<boolean> = createMap<boolean>();
-
-        // Get the text to search for.
-        // Note: if this is an external module symbol, the name doesn't include quotes.
-        const declaredName = stripQuotes(getDeclaredName(typeChecker, symbol, node));
-
-        // Try to get the smallest valid scope that we can limit our search to;
-        // otherwise we'll need to search globally (i.e. include each file).
-        const scope = getSymbolScope(symbol);
-        if (scope) {
-            getRefs(scope, declaredName);
-        }
-        else {
-            const isDefault = isExportDefaultSymbol(symbol);
-            const internedName = isDefault ? symbol.valueDeclaration.localSymbol.name : getInternedName(symbol, node);
-            for (const sourceFile of sourceFiles) {
-                cancellationToken.throwIfCancellationRequested();
-                const searchName = (isDefault ? getDefaultImportName(symbol, sourceFile, typeChecker) : undefined) ||
-                    (sourceFileHasName(sourceFile, internedName) ? declaredName : undefined);
-                if (searchName !== undefined) {
-                    getRefs(sourceFile, searchName);
-                }
-            }
-        }
-
-        return result;
-
-        function getRefs(scope: ts.Node, searchName: string): void {
-            getReferencesInNode(scope, symbol, searchName, node, searchMeaning, findInStrings, findInComments, result,
-                symbolToIndex, implementations, typeChecker, cancellationToken, searchSymbols, inheritsFromCache);
-        }
-    }
-
-    /** getReferencedSymbols for special node kinds. */
-    function getReferencedSymbolsSpecial(node: Node, sourceFiles: SourceFile[], typeChecker: TypeChecker, cancellationToken: CancellationToken): ReferencedSymbol[] | undefined {
-        if (isTypeKeyword(node.kind)) {
-            return getAllReferencesForKeyword(sourceFiles, node.kind, cancellationToken);
-        }
-
-        // Labels
-        if (isLabelName(node)) {
-            if (isJumpStatementTarget(node)) {
-                const labelDefinition = getTargetLabel((<BreakOrContinueStatement>node.parent), (<Identifier>node).text);
-                // if we have a label definition, look within its statement for references, if not, then
-                // the label is undefined and we have no results..
-                return labelDefinition && getLabelReferencesInNode(labelDefinition.parent, labelDefinition, cancellationToken);
-            }
-            else {
-                // it is a label definition and not a target, search within the parent labeledStatement
-                return getLabelReferencesInNode(node.parent, <Identifier>node, cancellationToken);
-            }
-        }
-
-        if (isThis(node)) {
-            return getReferencesForThisKeyword(node, sourceFiles, typeChecker, cancellationToken);
-        }
-
-        if (node.kind === SyntaxKind.SuperKeyword) {
-            return getReferencesForSuperKeyword(node, typeChecker, cancellationToken);
-        }
-
-        return undefined;
-    }
-
-    /**
-     * Follows aliases to get to the original declaration of a symbol.
-     * For a shorthand ambient module, we don't follow the alias to it, but we will need to add it to the set of search symbols.
-     */
-    function followAliases(symbol: Symbol, node: Node, typeChecker: TypeChecker, isForRename: boolean): { symbol: Symbol, shorthandModuleSymbol?: Symbol } {
-        while (true) {
-            // When renaming a default import, only rename in the current file
-            if (isForRename && isImportDefaultSymbol(symbol)) {
-                return { symbol };
-            }
-
-            const aliasedSymbol = getAliasSymbolForPropertyNameSymbol(symbol, node, typeChecker);
-            // Don't follow alias if it goes to unknown symbol. This can happen if it points to an untyped module.
-            if (!aliasedSymbol || !aliasedSymbol.declarations) {
-                return { symbol };
-            }
-
-            if (ts.isShorthandAmbientModuleSymbol(aliasedSymbol)) {
-                return { symbol, shorthandModuleSymbol: aliasedSymbol };
-            }
-
-            symbol = aliasedSymbol;
-        }
-    }
-
-    function sourceFileHasName(sourceFile: SourceFile, name: string): boolean {
-        return getNameTable(sourceFile).get(name) !== undefined;
-    }
-
-    /**
-     * Given a symbol, see if any of the imports in a source file reference it.
-     * Only call this if `symbol` is a default export.
-     */
-    function getDefaultImportName(symbol: Symbol, sourceFile: SourceFile, checker: ts.TypeChecker): string | undefined {
-        for (const importSpecifier of sourceFile.imports) {
-            const importDecl = importSpecifier.parent as ts.ImportDeclaration;
-            Debug.assert(importDecl.moduleSpecifier === importSpecifier);
-            const defaultName = importDecl.importClause.name;
-            const defaultReferencedSymbol = defaultName && checker.getAliasedSymbol(checker.getSymbolAtLocation(defaultName));
-            if (symbol === defaultReferencedSymbol) {
-                return defaultName.text;
-            }
-        }
-        return undefined;
-    }
-
-    function getDefinition(symbol: Symbol, node: Node, typeChecker: TypeChecker): ReferencedSymbolDefinitionInfo {
-        const { displayParts, symbolKind } = SymbolDisplay.getSymbolDisplayPartsDocumentationAndSymbolKind(typeChecker, symbol, node.getSourceFile(), getContainerNode(node), node);
-        const name = displayParts.map(p => p.text).join("");
-        const declarations = symbol.declarations;
-        if (!declarations || declarations.length === 0) {
-            return undefined;
-        }
-
-        return {
-            containerKind: "",
-            containerName: "",
-            name,
-            kind: symbolKind,
-            fileName: declarations[0].getSourceFile().fileName,
-            textSpan: createTextSpan(declarations[0].getStart(), 0),
-            displayParts
-        };
-    }
-
-    function getAliasSymbolForPropertyNameSymbol(symbol: Symbol, location: Node, typeChecker: TypeChecker): Symbol | undefined {
-        if (!(symbol.flags & SymbolFlags.Alias)) {
-            return undefined;
-        }
-
-        // Default import get alias
-        const defaultImport = getDeclarationOfKind(symbol, SyntaxKind.ImportClause);
-        if (defaultImport) {
-            return typeChecker.getAliasedSymbol(symbol);
-        }
-
-        const importOrExportSpecifier = <ImportOrExportSpecifier>forEach(symbol.declarations,
-            declaration => (declaration.kind === SyntaxKind.ImportSpecifier ||
-                declaration.kind === SyntaxKind.ExportSpecifier) ? declaration : undefined);
-        if (importOrExportSpecifier &&
-            // export { a }
-            (!importOrExportSpecifier.propertyName ||
-                // export {a as class } where a is location
-                importOrExportSpecifier.propertyName === location)) {
-            // If Import specifier -> get alias
-            // else Export specifier -> get local target
-            return importOrExportSpecifier.kind === SyntaxKind.ImportSpecifier ?
-                typeChecker.getAliasedSymbol(symbol) :
-                typeChecker.getExportSpecifierLocalTargetSymbol(importOrExportSpecifier);
-        }
-    }
-
-    function followAliasIfNecessary(symbol: Symbol, location: Node, typeChecker: TypeChecker): Symbol {
-        return getAliasSymbolForPropertyNameSymbol(symbol, location, typeChecker) || symbol;
-    }
-
-    function getPropertySymbolOfDestructuringAssignment(location: Node, typeChecker: TypeChecker) {
-        return isArrayLiteralOrObjectLiteralDestructuringPattern(location.parent.parent) &&
-            typeChecker.getPropertySymbolOfDestructuringAssignment(<Identifier>location);
-    }
-
-    function isObjectBindingPatternElementWithoutPropertyName(symbol: Symbol) {
-        const bindingElement = <BindingElement>getDeclarationOfKind(symbol, SyntaxKind.BindingElement);
-        return bindingElement &&
-            bindingElement.parent.kind === SyntaxKind.ObjectBindingPattern &&
-            !bindingElement.propertyName;
-    }
-
-    function getPropertySymbolOfObjectBindingPatternWithoutPropertyName(symbol: Symbol, typeChecker: TypeChecker) {
-        if (isObjectBindingPatternElementWithoutPropertyName(symbol)) {
-            const bindingElement = <BindingElement>getDeclarationOfKind(symbol, SyntaxKind.BindingElement);
-            const typeOfPattern = typeChecker.getTypeAtLocation(bindingElement.parent);
-            return typeOfPattern && typeChecker.getPropertyOfType(typeOfPattern, (<Identifier>bindingElement.name).text);
-        }
-        return undefined;
-    }
-
-    function getInternedName(symbol: Symbol, location: Node): string {
-        // If this is an export or import specifier it could have been renamed using the 'as' syntax.
-        // If so we want to search for whatever under the cursor.
-        if (isImportOrExportSpecifierName(location)) {
-            return location.text;
-        }
-
-        return stripQuotes(symbol.name);
-    }
-
-    /**
-     * Determines the smallest scope in which a symbol may have named references.
-     * Note that not every construct has been accounted for. This function can
-     * probably be improved.
-     *
-     * @returns undefined if the scope cannot be determined, implying that
-     * a reference to a symbol can occur anywhere.
-     */
-    function getSymbolScope(symbol: Symbol): Node {
-        // If this is the symbol of a named function expression or named class expression,
-        // then named references are limited to its own scope.
-        const valueDeclaration = symbol.valueDeclaration;
-        if (valueDeclaration && (valueDeclaration.kind === SyntaxKind.FunctionExpression || valueDeclaration.kind === SyntaxKind.ClassExpression)) {
-            return valueDeclaration;
-        }
-
-        // If this is private property or method, the scope is the containing class
-        if (symbol.flags & (SymbolFlags.Property | SymbolFlags.Method)) {
-            const privateDeclaration = forEach(symbol.getDeclarations(), d => (getModifierFlags(d) & ModifierFlags.Private) ? d : undefined);
-            if (privateDeclaration) {
-                return getAncestor(privateDeclaration, SyntaxKind.ClassDeclaration);
-            }
-        }
-
-        // If the symbol is an import we would like to find it if we are looking for what it imports.
-        // So consider it visible outside its declaration scope.
-        if (symbol.flags & SymbolFlags.Alias) {
-            return undefined;
-        }
-
-        // If symbol is of object binding pattern element without property name we would want to
-        // look for property too and that could be anywhere
-        if (isObjectBindingPatternElementWithoutPropertyName(symbol)) {
-            return undefined;
-        }
-
-        // if this symbol is visible from its parent container, e.g. exported, then bail out
-        // if symbol correspond to the union property - bail out
-        if (symbol.parent || (symbol.flags & SymbolFlags.Transient && (<TransientSymbol>symbol).checkFlags & CheckFlags.SyntheticProperty)) {
-            return undefined;
-        }
-
-        let scope: Node;
-
-        const declarations = symbol.getDeclarations();
-        if (declarations) {
-            for (const declaration of declarations) {
-                const container = getContainerNode(declaration);
-
-                if (!container) {
-                    return undefined;
-                }
-
-                if (scope && scope !== container) {
-                    // Different declarations have different containers, bail out
-                    return undefined;
-                }
-
-                if (container.kind === SyntaxKind.SourceFile && !isExternalModule(<SourceFile>container)) {
-                    // This is a global variable and not an external module, any declaration defined
-                    // within this scope is visible outside the file
-                    return undefined;
-                }
-
-                // The search scope is the container node
-                scope = container;
-            }
-        }
-
-        return scope;
-    }
-
-    function getPossibleSymbolReferencePositions(sourceFile: SourceFile, symbolName: string, start: number, end: number, cancellationToken: CancellationToken): number[] {
-        const positions: number[] = [];
-
-        /// TODO: Cache symbol existence for files to save text search
-        // Also, need to make this work for unicode escapes.
-
-        // Be resilient in the face of a symbol with no name or zero length name
-        if (!symbolName || !symbolName.length) {
-            return positions;
-        }
-
-        const text = sourceFile.text;
-        const sourceLength = text.length;
-        const symbolNameLength = symbolName.length;
-
-        let position = text.indexOf(symbolName, start);
-        while (position >= 0) {
-            cancellationToken.throwIfCancellationRequested();
-
-            // If we are past the end, stop looking
-            if (position > end) break;
-
-            // We found a match.  Make sure it's not part of a larger word (i.e. the char
-            // before and after it have to be a non-identifier char).
-            const endPosition = position + symbolNameLength;
-
-            if ((position === 0 || !isIdentifierPart(text.charCodeAt(position - 1), ScriptTarget.Latest)) &&
-                (endPosition === sourceLength || !isIdentifierPart(text.charCodeAt(endPosition), ScriptTarget.Latest))) {
-                // Found a real match.  Keep searching.
-                positions.push(position);
-            }
-            position = text.indexOf(symbolName, position + symbolNameLength + 1);
-        }
-
-        return positions;
-    }
-
-    function getLabelReferencesInNode(container: Node, targetLabel: Identifier, cancellationToken: CancellationToken): ReferencedSymbol[] {
-        const references: ReferenceEntry[] = [];
-        const sourceFile = container.getSourceFile();
-        const labelName = targetLabel.text;
-        const possiblePositions = getPossibleSymbolReferencePositions(sourceFile, labelName, container.getStart(), container.getEnd(), cancellationToken);
-        forEach(possiblePositions, position => {
-            cancellationToken.throwIfCancellationRequested();
-
-            const node = getTouchingWord(sourceFile, position);
-            if (!node || node.getWidth() !== labelName.length) {
-                return;
-            }
-
-            // Only pick labels that are either the target label, or have a target that is the target label
-            if (node === targetLabel ||
-                (isJumpStatementTarget(node) && getTargetLabel(node, labelName) === targetLabel)) {
-                references.push(getReferenceEntryFromNode(node));
-            }
-        });
-
-        const definition: ReferencedSymbolDefinitionInfo = {
-            containerKind: "",
-            containerName: "",
-            fileName: targetLabel.getSourceFile().fileName,
-            kind: ScriptElementKind.label,
-            name: labelName,
-            textSpan: createTextSpanFromNode(targetLabel, sourceFile),
-            displayParts: [displayPart(labelName, SymbolDisplayPartKind.text)]
-        };
-
-        return [{ definition, references }];
-    }
-
-    function isValidReferencePosition(node: Node, searchSymbolName: string): boolean {
-        // Compare the length so we filter out strict superstrings of the symbol we are looking for
-        switch (node && node.kind) {
-            case SyntaxKind.Identifier:
-                return node.getWidth() === searchSymbolName.length;
-
-            case SyntaxKind.StringLiteral:
-                return (isLiteralNameOfPropertyDeclarationOrIndexAccess(node) || isNameOfExternalModuleImportOrDeclaration(node)) &&
-                    // For string literals we have two additional chars for the quotes
-                    node.getWidth() === searchSymbolName.length + 2;
-
-            case SyntaxKind.NumericLiteral:
-                return isLiteralNameOfPropertyDeclarationOrIndexAccess(node) && node.getWidth() === searchSymbolName.length;
-
-            default:
-                return false;
-        }
-    }
-
-    function getAllReferencesForKeyword(sourceFiles: SourceFile[], keywordKind: ts.SyntaxKind, cancellationToken: CancellationToken): ReferencedSymbol[] {
-        const name = tokenToString(keywordKind);
-        const references: ReferenceEntry[] = [];
-        for (const sourceFile of sourceFiles) {
-            cancellationToken.throwIfCancellationRequested();
-            addReferencesForKeywordInFile(sourceFile, keywordKind, name, cancellationToken, references);
-        }
-
-        if (!references.length) return undefined;
-
-        const definition: ReferencedSymbolDefinitionInfo = {
-            containerKind: "",
-            containerName: "",
-            fileName: references[0].fileName,
-            kind: ScriptElementKind.keyword,
-            name,
-            textSpan: references[0].textSpan,
-            displayParts: [{ text: name, kind: ScriptElementKind.keyword }]
-<<<<<<< HEAD
-        };
-        const references: ReferenceEntry[] = [];
-        for (const sourceFile of sourceFiles) {
-            cancellationToken.throwIfCancellationRequested();
-            addReferencesForKeywordInFile(sourceFile, keywordKind, name, cancellationToken, references);
-=======
->>>>>>> 97965574
-        }
-
-        return [{ definition, references }];
-    }
-
-    function addReferencesForKeywordInFile(sourceFile: SourceFile, kind: SyntaxKind, searchText: string, cancellationToken: CancellationToken, references: Push<ReferenceEntry>): void {
-        const possiblePositions = getPossibleSymbolReferencePositions(sourceFile, searchText, sourceFile.getStart(), sourceFile.getEnd(), cancellationToken);
-        for (const position of possiblePositions) {
-            cancellationToken.throwIfCancellationRequested();
-            const referenceLocation = getTouchingPropertyName(sourceFile, position);
-            if (referenceLocation.kind === kind) {
-                references.push({
-                    textSpan: createTextSpanFromNode(referenceLocation),
-                    fileName: sourceFile.fileName,
-                    isWriteAccess: false,
-                    isDefinition: false,
-                });
-            }
-        }
-    }
-
-    /** Search within node "container" for references for a search value, where the search value is defined as a
-         * tuple of(searchSymbol, searchText, searchLocation, and searchMeaning).
-        * searchLocation: a node where the search value
-        */
-    function getReferencesInNode(container: Node,
-        searchSymbol: Symbol,
-        searchText: string,
-        searchLocation: Node,
-        searchMeaning: SemanticMeaning,
-        findInStrings: boolean,
-        findInComments: boolean,
-        result: ReferencedSymbol[],
-        symbolToIndex: number[],
-        implementations: boolean,
-        typeChecker: TypeChecker,
-        cancellationToken: CancellationToken,
-        searchSymbols: Symbol[],
-        inheritsFromCache: Map<boolean>): void {
-
-        const sourceFile = container.getSourceFile();
-
-        const start = findInComments ? container.getFullStart() : container.getStart();
-        const possiblePositions = getPossibleSymbolReferencePositions(sourceFile, searchText, start, container.getEnd(), cancellationToken);
-
-        const parents = getParentSymbolsOfPropertyAccess();
-
-        for (const position of possiblePositions) {
-            cancellationToken.throwIfCancellationRequested();
-
-            const referenceLocation = getTouchingPropertyName(sourceFile, position);
-            if (!isValidReferencePosition(referenceLocation, searchText)) {
-                // This wasn't the start of a token.  Check to see if it might be a
-                // match in a comment or string if that's what the caller is asking
-                // for.
-                if (!implementations && ((findInStrings && isInString(sourceFile, position)) ||
-                    (findInComments && isInNonReferenceComment(sourceFile, position)))) {
-
-                    // In the case where we're looking inside comments/strings, we don't have
-                    // an actual definition.  So just use 'undefined' here.  Features like
-                    // 'Rename' won't care (as they ignore the definitions), and features like
-                    // 'FindReferences' will just filter out these results.
-                    result.push({
-                        definition: undefined,
-                        references: [{
-                            fileName: sourceFile.fileName,
-                            textSpan: createTextSpan(position, searchText.length),
-                            isWriteAccess: false,
-                            isDefinition: false
-                        }]
-                    });
-                }
-                continue;
-            }
-
-            if (!(getMeaningFromLocation(referenceLocation) & searchMeaning)) {
-                continue;
-            }
-
-            const referenceSymbol = typeChecker.getSymbolAtLocation(referenceLocation);
-            if (referenceSymbol) {
-                const referenceSymbolDeclaration = referenceSymbol.valueDeclaration;
-                const shorthandValueSymbol = typeChecker.getShorthandAssignmentValueSymbol(referenceSymbolDeclaration);
-                const relatedSymbol = getRelatedSymbol(searchSymbols, referenceSymbol, referenceLocation,
-                    /*searchLocationIsConstructor*/ searchLocation.kind === SyntaxKind.ConstructorKeyword, parents, inheritsFromCache, typeChecker);
-
-                if (relatedSymbol) {
-                    addReferenceToRelatedSymbol(referenceLocation, relatedSymbol);
-                }
-                /* Because in short-hand property assignment, an identifier which stored as name of the short-hand property assignment
-                 * has two meanings: property name and property value. Therefore when we do findAllReference at the position where
-                 * an identifier is declared, the language service should return the position of the variable declaration as well as
-                 * the position in short-hand property assignment excluding property accessing. However, if we do findAllReference at the
-                 * position of property accessing, the referenceEntry of such position will be handled in the first case.
-                 */
-                else if (!(referenceSymbol.flags & SymbolFlags.Transient) && contains(searchSymbols, shorthandValueSymbol)) {
-                    addReferenceToRelatedSymbol(referenceSymbolDeclaration.name, shorthandValueSymbol);
-                }
-                else if (searchLocation.kind === SyntaxKind.ConstructorKeyword) {
-                    findAdditionalConstructorReferences(referenceSymbol, referenceLocation);
-                }
-            }
-        }
-        return;
-
-        /* If we are just looking for implementations and this is a property access expression, we need to get the
-         * symbol of the local type of the symbol the property is being accessed on. This is because our search
-         * symbol may have a different parent symbol if the local type's symbol does not declare the property
-         * being accessed (i.e. it is declared in some parent class or interface)
-         */
-        function getParentSymbolsOfPropertyAccess(): Symbol[] | undefined {
-            if (implementations) {
-                const propertyAccessExpression = getPropertyAccessExpressionFromRightHandSide(searchLocation);
-                if (propertyAccessExpression) {
-                    const localParentType = typeChecker.getTypeAtLocation(propertyAccessExpression.expression);
-                    if (localParentType) {
-                        if (localParentType.symbol && localParentType.symbol.flags & (SymbolFlags.Class | SymbolFlags.Interface) && localParentType.symbol !== searchSymbol.parent) {
-                            return [localParentType.symbol];
-                        }
-                        else if (localParentType.flags & TypeFlags.UnionOrIntersection) {
-                            return getSymbolsForClassAndInterfaceComponents(<UnionOrIntersectionType>localParentType);
-                        }
-                    }
-                }
-            }
-        }
-
-        /** Adds references when a constructor is used with `new this()` in its own class and `super()` calls in subclasses.  */
-        function findAdditionalConstructorReferences(referenceSymbol: Symbol, referenceLocation: Node): void {
-            Debug.assert(isClassLike(searchSymbol.valueDeclaration));
-
-            const referenceClass = referenceLocation.parent;
-            if (referenceSymbol === searchSymbol && isClassLike(referenceClass)) {
-                Debug.assert(referenceClass.name === referenceLocation);
-                // This is the class declaration containing the constructor.
-                addReferences(findOwnConstructorCalls(searchSymbol, sourceFile));
-            }
-            else {
-                // If this class appears in `extends C`, then the extending class' "super" calls are references.
-                const classExtending = tryGetClassByExtendingIdentifier(referenceLocation);
-                if (classExtending && isClassLike(classExtending) && followAliasIfNecessary(referenceSymbol, referenceLocation, typeChecker) === searchSymbol) {
-                    addReferences(superConstructorAccesses(classExtending));
-                }
-            }
-        }
-
-        function addReferences(references: Node[]): void {
-            if (references.length) {
-                const referencedSymbol = getReferencedSymbol(searchSymbol);
-                addRange(referencedSymbol.references, map(references, getReferenceEntryFromNode));
-            }
-        }
-
-        function getReferencedSymbol(symbol: Symbol): ReferencedSymbol {
-            const symbolId = getSymbolId(symbol);
-            let index = symbolToIndex[symbolId];
-            if (index === undefined) {
-                index = result.length;
-                symbolToIndex[symbolId] = index;
-
-                result.push({
-                    definition: getDefinition(symbol, searchLocation, typeChecker),
-                    references: []
-                });
-            }
-
-            return result[index];
-        }
-
-        function addReferenceToRelatedSymbol(node: Node, relatedSymbol: Symbol) {
-            const references = getReferencedSymbol(relatedSymbol).references;
-            if (implementations) {
-                getImplementationReferenceEntryForNode(node, references, typeChecker);
-            }
-            else {
-                references.push(getReferenceEntryFromNode(node));
-            }
-        }
-    }
-
-    function getPropertyAccessExpressionFromRightHandSide(node: Node): PropertyAccessExpression {
-        return isRightSideOfPropertyAccess(node) && <PropertyAccessExpression>node.parent;
-    }
-
-    /** `classSymbol` is the class where the constructor was defined.
-     * Reference the constructor and all calls to `new this()`.
-     */
-    function findOwnConstructorCalls(classSymbol: Symbol, sourceFile: SourceFile): Node[] {
-        const result: Node[] = [];
-
-        for (const decl of classSymbol.members.get("__constructor").declarations) {
-            const ctrKeyword = ts.findChildOfKind(decl, ts.SyntaxKind.ConstructorKeyword, sourceFile)!;
-            Debug.assert(decl.kind === SyntaxKind.Constructor && !!ctrKeyword);
-            result.push(ctrKeyword);
-        }
-
-        classSymbol.exports.forEach(member => {
-            const decl = member.valueDeclaration;
-            if (decl && decl.kind === SyntaxKind.MethodDeclaration) {
-                const body = (<MethodDeclaration>decl).body;
-                if (body) {
-                    forEachDescendantOfKind(body, SyntaxKind.ThisKeyword, thisKeyword => {
-                        if (isNewExpressionTarget(thisKeyword)) {
-                            result.push(thisKeyword);
-                        }
-                    });
-                }
-            }
-        });
-
-        return result;
-    }
-
-    /** Find references to `super` in the constructor of an extending class.  */
-    function superConstructorAccesses(cls: ClassLikeDeclaration): Node[] {
-        const symbol = cls.symbol;
-        const ctr = symbol.members.get("__constructor");
-        if (!ctr) {
-            return [];
-        }
-
-        const result: Node[] = [];
-        for (const decl of ctr.declarations) {
-            Debug.assert(decl.kind === SyntaxKind.Constructor);
-            const body = (<ConstructorDeclaration>decl).body;
-            if (body) {
-                forEachDescendantOfKind(body, SyntaxKind.SuperKeyword, node => {
-                    if (isCallExpressionTarget(node)) {
-                        result.push(node);
-                    }
-                });
-            }
-        };
-        return result;
-    }
-
-    function getImplementationReferenceEntryForNode(refNode: Node, result: ReferenceEntry[], typeChecker: TypeChecker): void {
-        // Check if we found a function/propertyAssignment/method with an implementation or initializer
-        if (isDeclarationName(refNode) && isImplementation(refNode.parent)) {
-            result.push(getReferenceEntryFromNode(refNode.parent));
-        }
-        else if (refNode.kind === SyntaxKind.Identifier) {
-            if (refNode.parent.kind === SyntaxKind.ShorthandPropertyAssignment) {
-                // Go ahead and dereference the shorthand assignment by going to its definition
-                getReferenceEntriesForShorthandPropertyAssignment(refNode, typeChecker, result);
-            }
-
-            // Check if the node is within an extends or implements clause
-            const containingClass = getContainingClassIfInHeritageClause(refNode);
-            if (containingClass) {
-                result.push(getReferenceEntryFromNode(containingClass));
-                return;
-            }
-
-            // If we got a type reference, try and see if the reference applies to any expressions that can implement an interface
-            const containingTypeReference = getContainingTypeReference(refNode);
-            if (containingTypeReference) {
-                const parent = containingTypeReference.parent;
-                if (isVariableLike(parent) && parent.type === containingTypeReference && parent.initializer && isImplementationExpression(parent.initializer)) {
-                    maybeAdd(getReferenceEntryFromNode(parent.initializer));
-                }
-                else if (isFunctionLike(parent) && parent.type === containingTypeReference && parent.body) {
-                    if (parent.body.kind === SyntaxKind.Block) {
-                        forEachReturnStatement(<Block>parent.body, returnStatement => {
-                            if (returnStatement.expression && isImplementationExpression(returnStatement.expression)) {
-                                maybeAdd(getReferenceEntryFromNode(returnStatement.expression));
-                            }
-                        });
-                    }
-                    else if (isImplementationExpression(<Expression>parent.body)) {
-                        maybeAdd(getReferenceEntryFromNode(parent.body));
-                    }
-                }
-                else if (isAssertionExpression(parent) && isImplementationExpression(parent.expression)) {
-                    maybeAdd(getReferenceEntryFromNode(parent.expression));
-                }
-            }
-        }
-
-        // Type nodes can contain multiple references to the same type. For example:
-        //      let x: Foo & (Foo & Bar) = ...
-        // Because we are returning the implementation locations and not the identifier locations,
-        // duplicate entries would be returned here as each of the type references is part of
-        // the same implementation. For that reason, check before we add a new entry
-        function maybeAdd(a: ReferenceEntry) {
-            if (!forEach(result, b => a.fileName === b.fileName && a.textSpan.start === b.textSpan.start && a.textSpan.length === b.textSpan.length)) {
-                result.push(a);
-            }
-        }
-    }
-
-    function getSymbolsForClassAndInterfaceComponents(type: UnionOrIntersectionType, result: Symbol[] = []): Symbol[] {
-        for (const componentType of type.types) {
-            if (componentType.symbol && componentType.symbol.getFlags() & (SymbolFlags.Class | SymbolFlags.Interface)) {
-                result.push(componentType.symbol);
-            }
-            if (componentType.getFlags() & TypeFlags.UnionOrIntersection) {
-                getSymbolsForClassAndInterfaceComponents(<UnionOrIntersectionType>componentType, result);
-            }
-        }
-        return result;
-    }
-
-    function getContainingTypeReference(node: Node): Node {
-        let topLevelTypeReference: Node = undefined;
-
-        while (node) {
-            if (isTypeNode(node)) {
-                topLevelTypeReference = node;
-            }
-            node = node.parent;
-        }
-
-        return topLevelTypeReference;
-    }
-
-    function getContainingClassIfInHeritageClause(node: Node): ClassLikeDeclaration {
-        if (node && node.parent) {
-            if (node.kind === SyntaxKind.ExpressionWithTypeArguments
-                && node.parent.kind === SyntaxKind.HeritageClause
-                && isClassLike(node.parent.parent)) {
-                return node.parent.parent;
-            }
-
-            else if (node.kind === SyntaxKind.Identifier || node.kind === SyntaxKind.PropertyAccessExpression) {
-                return getContainingClassIfInHeritageClause(node.parent);
-            }
-        }
-        return undefined;
-    }
-
-    /**
-     * Returns true if this is an expression that can be considered an implementation
-     */
-    function isImplementationExpression(node: Expression): boolean {
-        switch (node.kind) {
-            case SyntaxKind.ParenthesizedExpression:
-                return isImplementationExpression((<ParenthesizedExpression>node).expression);
-            case SyntaxKind.ArrowFunction:
-            case SyntaxKind.FunctionExpression:
-            case SyntaxKind.ObjectLiteralExpression:
-            case SyntaxKind.ClassExpression:
-            case SyntaxKind.ArrayLiteralExpression:
-                return true;
-            default:
-                return false;
-        }
-    }
-
-    /**
-     * Determines if the parent symbol occurs somewhere in the child's ancestry. If the parent symbol
-     * is an interface, determines if some ancestor of the child symbol extends or inherits from it.
-     * Also takes in a cache of previous results which makes this slightly more efficient and is
-     * necessary to avoid potential loops like so:
-     *     class A extends B { }
-     *     class B extends A { }
-     *
-     * We traverse the AST rather than using the type checker because users are typically only interested
-     * in explicit implementations of an interface/class when calling "Go to Implementation". Sibling
-     * implementations of types that share a common ancestor with the type whose implementation we are
-     * searching for need to be filtered out of the results. The type checker doesn't let us make the
-     * distinction between structurally compatible implementations and explicit implementations, so we
-     * must use the AST.
-     *
-     * @param child         A class or interface Symbol
-     * @param parent        Another class or interface Symbol
-     * @param cachedResults A map of symbol id pairs (i.e. "child,parent") to booleans indicating previous results
-     */
-    function explicitlyInheritsFrom(child: Symbol, parent: Symbol, cachedResults: Map<boolean>, typeChecker: TypeChecker): boolean {
-        const parentIsInterface = parent.getFlags() & SymbolFlags.Interface;
-        return searchHierarchy(child);
-
-        function searchHierarchy(symbol: Symbol): boolean {
-            if (symbol === parent) {
-                return true;
-            }
-
-            const key = getSymbolId(symbol) + "," + getSymbolId(parent);
-            const cached = cachedResults.get(key);
-            if (cached !== undefined) {
-                return cached;
-            }
-
-            // Set the key so that we don't infinitely recurse
-            cachedResults.set(key, false);
-
-            const inherits = forEach(symbol.getDeclarations(), declaration => {
-                if (isClassLike(declaration)) {
-                    if (parentIsInterface) {
-                        const interfaceReferences = getClassImplementsHeritageClauseElements(declaration);
-                        if (interfaceReferences) {
-                            for (const typeReference of interfaceReferences) {
-                                if (searchTypeReference(typeReference)) {
-                                    return true;
-                                }
-                            }
-                        }
-                    }
-                    return searchTypeReference(getClassExtendsHeritageClauseElement(declaration));
-                }
-                else if (declaration.kind === SyntaxKind.InterfaceDeclaration) {
-                    if (parentIsInterface) {
-                        return forEach(getInterfaceBaseTypeNodes(<InterfaceDeclaration>declaration), searchTypeReference);
-                    }
-                }
-                return false;
-            });
-
-            cachedResults.set(key, inherits);
-            return inherits;
-        }
-
-        function searchTypeReference(typeReference: ExpressionWithTypeArguments): boolean {
-            if (typeReference) {
-                const type = typeChecker.getTypeAtLocation(typeReference);
-                if (type && type.symbol) {
-                    return searchHierarchy(type.symbol);
-                }
-            }
-            return false;
-        }
-    }
-
-    function getReferencesForSuperKeyword(superKeyword: Node, typeChecker: TypeChecker, cancellationToken: CancellationToken): ReferencedSymbol[] {
-        let searchSpaceNode = getSuperContainer(superKeyword, /*stopOnFunctions*/ false);
-        if (!searchSpaceNode) {
-            return undefined;
-        }
-        // Whether 'super' occurs in a static context within a class.
-        let staticFlag = ModifierFlags.Static;
-
-        switch (searchSpaceNode.kind) {
-            case SyntaxKind.PropertyDeclaration:
-            case SyntaxKind.PropertySignature:
-            case SyntaxKind.MethodDeclaration:
-            case SyntaxKind.MethodSignature:
-            case SyntaxKind.Constructor:
-            case SyntaxKind.GetAccessor:
-            case SyntaxKind.SetAccessor:
-                staticFlag &= getModifierFlags(searchSpaceNode);
-                searchSpaceNode = searchSpaceNode.parent; // re-assign to be the owning class
-                break;
-            default:
-                return undefined;
-        }
-
-        const references: ReferenceEntry[] = [];
-
-        const sourceFile = searchSpaceNode.getSourceFile();
-        const possiblePositions = getPossibleSymbolReferencePositions(sourceFile, "super", searchSpaceNode.getStart(), searchSpaceNode.getEnd(), cancellationToken);
-        for (const position of possiblePositions) {
-            cancellationToken.throwIfCancellationRequested();
-
-            const node = getTouchingWord(sourceFile, position);
-
-            if (!node || node.kind !== SyntaxKind.SuperKeyword) {
-                continue;
-            }
-
-            const container = getSuperContainer(node, /*stopOnFunctions*/ false);
-
-            // If we have a 'super' container, we must have an enclosing class.
-            // Now make sure the owning class is the same as the search-space
-            // and has the same static qualifier as the original 'super's owner.
-            if (container && (ModifierFlags.Static & getModifierFlags(container)) === staticFlag && container.parent.symbol === searchSpaceNode.symbol) {
-                references.push(getReferenceEntryFromNode(node));
-            }
-        }
-
-        const definition = getDefinition(searchSpaceNode.symbol, superKeyword, typeChecker);
-        return [{ definition, references }];
-    }
-
-    function getReferencesForThisKeyword(thisOrSuperKeyword: Node, sourceFiles: SourceFile[], typeChecker: TypeChecker, cancellationToken: CancellationToken): ReferencedSymbol[] {
-        let searchSpaceNode = getThisContainer(thisOrSuperKeyword, /* includeArrowFunctions */ false);
-
-        // Whether 'this' occurs in a static context within a class.
-        let staticFlag = ModifierFlags.Static;
-
-        switch (searchSpaceNode.kind) {
-            case SyntaxKind.MethodDeclaration:
-            case SyntaxKind.MethodSignature:
-                if (isObjectLiteralMethod(searchSpaceNode)) {
-                    break;
-                }
-            // fall through
-            case SyntaxKind.PropertyDeclaration:
-            case SyntaxKind.PropertySignature:
-            case SyntaxKind.Constructor:
-            case SyntaxKind.GetAccessor:
-            case SyntaxKind.SetAccessor:
-                staticFlag &= getModifierFlags(searchSpaceNode);
-                searchSpaceNode = searchSpaceNode.parent; // re-assign to be the owning class
-                break;
-            case SyntaxKind.SourceFile:
-                if (isExternalModule(<SourceFile>searchSpaceNode)) {
-                    return undefined;
-                }
-            // Fall through
-            case SyntaxKind.FunctionDeclaration:
-            case SyntaxKind.FunctionExpression:
-                break;
-            // Computed properties in classes are not handled here because references to this are illegal,
-            // so there is no point finding references to them.
-            default:
-                return undefined;
-        }
-
-        const references: ReferenceEntry[] = [];
-
-        let possiblePositions: number[];
-        if (searchSpaceNode.kind === SyntaxKind.SourceFile) {
-            forEach(sourceFiles, sourceFile => {
-                possiblePositions = getPossibleSymbolReferencePositions(sourceFile, "this", sourceFile.getStart(), sourceFile.getEnd(), cancellationToken);
-                getThisReferencesInFile(sourceFile, sourceFile, possiblePositions, references);
-            });
-        }
-        else {
-            const sourceFile = searchSpaceNode.getSourceFile();
-            possiblePositions = getPossibleSymbolReferencePositions(sourceFile, "this", searchSpaceNode.getStart(), searchSpaceNode.getEnd(), cancellationToken);
-            getThisReferencesInFile(sourceFile, searchSpaceNode, possiblePositions, references);
-        }
-
-        const thisOrSuperSymbol = typeChecker.getSymbolAtLocation(thisOrSuperKeyword);
-
-        const displayParts = thisOrSuperSymbol && SymbolDisplay.getSymbolDisplayPartsDocumentationAndSymbolKind(
-            typeChecker, thisOrSuperSymbol, thisOrSuperKeyword.getSourceFile(), getContainerNode(thisOrSuperKeyword), thisOrSuperKeyword).displayParts;
-
-        return [{
-            definition: {
-                containerKind: "",
-                containerName: "",
-                fileName: thisOrSuperKeyword.getSourceFile().fileName,
-                kind: ScriptElementKind.variableElement,
-                name: "this",
-                textSpan: createTextSpanFromNode(thisOrSuperKeyword),
-                displayParts
-            },
-            references: references
-        }];
-
-        function getThisReferencesInFile(sourceFile: SourceFile, searchSpaceNode: Node, possiblePositions: number[], result: ReferenceEntry[]): void {
-            forEach(possiblePositions, position => {
-                cancellationToken.throwIfCancellationRequested();
-
-                const node = getTouchingWord(sourceFile, position);
-                if (!node || !isThis(node)) {
-                    return;
-                }
-
-                const container = getThisContainer(node, /* includeArrowFunctions */ false);
-
-                switch (searchSpaceNode.kind) {
-                    case SyntaxKind.FunctionExpression:
-                    case SyntaxKind.FunctionDeclaration:
-                        if (searchSpaceNode.symbol === container.symbol) {
-                            result.push(getReferenceEntryFromNode(node));
-                        }
-                        break;
-                    case SyntaxKind.MethodDeclaration:
-                    case SyntaxKind.MethodSignature:
-                        if (isObjectLiteralMethod(searchSpaceNode) && searchSpaceNode.symbol === container.symbol) {
-                            result.push(getReferenceEntryFromNode(node));
-                        }
-                        break;
-                    case SyntaxKind.ClassExpression:
-                    case SyntaxKind.ClassDeclaration:
-                        // Make sure the container belongs to the same class
-                        // and has the appropriate static modifier from the original container.
-                        if (container.parent && searchSpaceNode.symbol === container.parent.symbol && (getModifierFlags(container) & ModifierFlags.Static) === staticFlag) {
-                            result.push(getReferenceEntryFromNode(node));
-                        }
-                        break;
-                    case SyntaxKind.SourceFile:
-                        if (container.kind === SyntaxKind.SourceFile && !isExternalModule(<SourceFile>container)) {
-                            result.push(getReferenceEntryFromNode(node));
-                        }
-                        break;
-                }
-            });
-        }
-    }
-
-    function getReferencesForStringLiteral(node: StringLiteral, sourceFiles: SourceFile[], typeChecker: TypeChecker, cancellationToken: CancellationToken): ReferencedSymbol[] {
-        const type = getStringLiteralTypeForNode(node, typeChecker);
-
-        if (!type) {
-            // nothing to do here. moving on
-            return undefined;
-        }
-
-        const references: ReferenceEntry[] = [];
-
-        for (const sourceFile of sourceFiles) {
-            const possiblePositions = getPossibleSymbolReferencePositions(sourceFile, type.text, sourceFile.getStart(), sourceFile.getEnd(), cancellationToken);
-            getReferencesForStringLiteralInFile(sourceFile, type, possiblePositions, references);
-        }
-
-        return [{
-            definition: {
-                containerKind: "",
-                containerName: "",
-                fileName: node.getSourceFile().fileName,
-                kind: ScriptElementKind.variableElement,
-                name: type.text,
-                textSpan: createTextSpanFromNode(node),
-                displayParts: [displayPart(getTextOfNode(node), SymbolDisplayPartKind.stringLiteral)]
-            },
-            references: references
-        }];
-
-        function getReferencesForStringLiteralInFile(sourceFile: SourceFile, searchType: Type, possiblePositions: number[], references: ReferenceEntry[]): void {
-            for (const position of possiblePositions) {
-                cancellationToken.throwIfCancellationRequested();
-
-                const node = getTouchingWord(sourceFile, position);
-                if (!node || node.kind !== SyntaxKind.StringLiteral) {
-                    return;
-                }
-
-                const type = getStringLiteralTypeForNode(<StringLiteral>node, typeChecker);
-                if (type === searchType) {
-                    references.push(getReferenceEntryFromNode(node));
-                }
-            }
-        }
-    }
-
-    function populateSearchSymbolSet(symbol: Symbol, location: Node, typeChecker: TypeChecker, implementations: boolean): Symbol[] {
-        // The search set contains at least the current symbol
-        const result = [symbol];
-
-        // If the location is name of property symbol from object literal destructuring pattern
-        // Search the property symbol
-        //      for ( { property: p2 } of elems) { }
-        const containingObjectLiteralElement = getContainingObjectLiteralElement(location);
-        if (containingObjectLiteralElement && containingObjectLiteralElement.kind !== SyntaxKind.ShorthandPropertyAssignment) {
-            const propertySymbol = getPropertySymbolOfDestructuringAssignment(location, typeChecker);
-            if (propertySymbol) {
-                result.push(propertySymbol);
-            }
-        }
-
-        // If the location is in a context sensitive location (i.e. in an object literal) try
-        // to get a contextual type for it, and add the property symbol from the contextual
-        // type to the search set
-        if (containingObjectLiteralElement) {
-            forEach(getPropertySymbolsFromContextualType(containingObjectLiteralElement, typeChecker), contextualSymbol => {
-                addRange(result, typeChecker.getRootSymbols(contextualSymbol));
-            });
-
-            /* Because in short-hand property assignment, location has two meaning : property name and as value of the property
-                * When we do findAllReference at the position of the short-hand property assignment, we would want to have references to position of
-                * property name and variable declaration of the identifier.
-                * Like in below example, when querying for all references for an identifier 'name', of the property assignment, the language service
-                * should show both 'name' in 'obj' and 'name' in variable declaration
-                *      const name = "Foo";
-                *      const obj = { name };
-                * In order to do that, we will populate the search set with the value symbol of the identifier as a value of the property assignment
-                * so that when matching with potential reference symbol, both symbols from property declaration and variable declaration
-                * will be included correctly.
-                */
-            const shorthandValueSymbol = typeChecker.getShorthandAssignmentValueSymbol(location.parent);
-            if (shorthandValueSymbol) {
-                result.push(shorthandValueSymbol);
-            }
-        }
-
-        // If the symbol.valueDeclaration is a property parameter declaration,
-        // we should include both parameter declaration symbol and property declaration symbol
-        // Parameter Declaration symbol is only visible within function scope, so the symbol is stored in constructor.locals.
-        // Property Declaration symbol is a member of the class, so the symbol is stored in its class Declaration.symbol.members
-        if (symbol.valueDeclaration && symbol.valueDeclaration.kind === SyntaxKind.Parameter &&
-            isParameterPropertyDeclaration(<ParameterDeclaration>symbol.valueDeclaration)) {
-            addRange(result, typeChecker.getSymbolsOfParameterPropertyDeclaration(<ParameterDeclaration>symbol.valueDeclaration, symbol.name));
-        }
-
-        // If this is symbol of binding element without propertyName declaration in Object binding pattern
-        // Include the property in the search
-        const bindingElementPropertySymbol = getPropertySymbolOfObjectBindingPatternWithoutPropertyName(symbol, typeChecker);
-        if (bindingElementPropertySymbol) {
-            result.push(bindingElementPropertySymbol);
-        }
-
-        // If this is a union property, add all the symbols from all its source symbols in all unioned types.
-        // If the symbol is an instantiation from a another symbol (e.g. widened symbol) , add the root the list
-        for (const rootSymbol of typeChecker.getRootSymbols(symbol)) {
-            if (rootSymbol !== symbol) {
-                result.push(rootSymbol);
-            }
-
-            // Add symbol of properties/methods of the same name in base classes and implemented interfaces definitions
-            if (!implementations && rootSymbol.parent && rootSymbol.parent.flags & (SymbolFlags.Class | SymbolFlags.Interface)) {
-                getPropertySymbolsFromBaseTypes(rootSymbol.parent, rootSymbol.getName(), result, /*previousIterationSymbolsCache*/ createMap<Symbol>(), typeChecker);
-            }
-        }
-
-        return result;
-    }
-
-    /**
-     * Find symbol of the given property-name and add the symbol to the given result array
-     * @param symbol a symbol to start searching for the given propertyName
-     * @param propertyName a name of property to search for
-     * @param result an array of symbol of found property symbols
-     * @param previousIterationSymbolsCache a cache of symbol from previous iterations of calling this function to prevent infinite revisiting of the same symbol.
-     *                                The value of previousIterationSymbol is undefined when the function is first called.
-     */
-    function getPropertySymbolsFromBaseTypes(symbol: Symbol, propertyName: string, result: Symbol[],
-        previousIterationSymbolsCache: SymbolTable, typeChecker: TypeChecker): void {
-        if (!symbol) {
-            return;
-        }
-
-        // If the current symbol is the same as the previous-iteration symbol, we can just return the symbol that has already been visited
-        // This is particularly important for the following cases, so that we do not infinitely visit the same symbol.
-        // For example:
-        //      interface C extends C {
-        //          /*findRef*/propName: string;
-        //      }
-        // The first time getPropertySymbolsFromBaseTypes is called when finding-all-references at propName,
-        // the symbol argument will be the symbol of an interface "C" and previousIterationSymbol is undefined,
-        // the function will add any found symbol of the property-name, then its sub-routine will call
-        // getPropertySymbolsFromBaseTypes again to walk up any base types to prevent revisiting already
-        // visited symbol, interface "C", the sub-routine will pass the current symbol as previousIterationSymbol.
-        if (previousIterationSymbolsCache.has(symbol.name)) {
-            return;
-        }
-
-        if (symbol.flags & (SymbolFlags.Class | SymbolFlags.Interface)) {
-            forEach(symbol.getDeclarations(), declaration => {
-                if (isClassLike(declaration)) {
-                    getPropertySymbolFromTypeReference(getClassExtendsHeritageClauseElement(<ClassDeclaration>declaration));
-                    forEach(getClassImplementsHeritageClauseElements(<ClassDeclaration>declaration), getPropertySymbolFromTypeReference);
-                }
-                else if (declaration.kind === SyntaxKind.InterfaceDeclaration) {
-                    forEach(getInterfaceBaseTypeNodes(<InterfaceDeclaration>declaration), getPropertySymbolFromTypeReference);
-                }
-            });
-        }
-        return;
-
-        function getPropertySymbolFromTypeReference(typeReference: ExpressionWithTypeArguments) {
-            if (typeReference) {
-                const type = typeChecker.getTypeAtLocation(typeReference);
-                if (type) {
-                    const propertySymbol = typeChecker.getPropertyOfType(type, propertyName);
-                    if (propertySymbol) {
-                        result.push(...typeChecker.getRootSymbols(propertySymbol));
-                    }
-
-                    // Visit the typeReference as well to see if it directly or indirectly use that property
-                    previousIterationSymbolsCache.set(symbol.name, symbol);
-                    getPropertySymbolsFromBaseTypes(type.symbol, propertyName, result, previousIterationSymbolsCache, typeChecker);
-                }
-            }
-        }
-    }
-
-    function getRelatedSymbol(searchSymbols: Symbol[], referenceSymbol: Symbol, referenceLocation: Node, searchLocationIsConstructor: boolean, parents: Symbol[] | undefined, cache: Map<boolean>, typeChecker: TypeChecker): Symbol | undefined {
-        if (contains(searchSymbols, referenceSymbol)) {
-            // If we are searching for constructor uses, they must be 'new' expressions.
-            return (!searchLocationIsConstructor || isNewExpressionTarget(referenceLocation)) ? referenceSymbol : undefined;
-        }
-
-        // If the reference symbol is an alias, check if what it is aliasing is one of the search
-        // symbols but by looking up for related symbol of this alias so it can handle multiple level of indirectness.
-        const aliasSymbol = getAliasSymbolForPropertyNameSymbol(referenceSymbol, referenceLocation, typeChecker);
-        if (aliasSymbol) {
-            return getRelatedSymbol(searchSymbols, aliasSymbol, referenceLocation, searchLocationIsConstructor, parents, cache, typeChecker);
-        }
-
-        // If the reference location is in an object literal, try to get the contextual type for the
-        // object literal, lookup the property symbol in the contextual type, and use this symbol to
-        // compare to our searchSymbol
-        const containingObjectLiteralElement = getContainingObjectLiteralElement(referenceLocation);
-        if (containingObjectLiteralElement) {
-            const contextualSymbol = forEach(getPropertySymbolsFromContextualType(containingObjectLiteralElement, typeChecker), contextualSymbol =>
-                find(typeChecker.getRootSymbols(contextualSymbol), symbol => contains(searchSymbols, symbol)));
-
-            if (contextualSymbol) {
-                return contextualSymbol;
-            }
-
-            // If the reference location is the name of property from object literal destructuring pattern
-            // Get the property symbol from the object literal's type and look if thats the search symbol
-            // In below eg. get 'property' from type of elems iterating type
-            //      for ( { property: p2 } of elems) { }
-            const propertySymbol = getPropertySymbolOfDestructuringAssignment(referenceLocation, typeChecker);
-            if (propertySymbol && contains(searchSymbols, propertySymbol)) {
-                return propertySymbol;
-            }
-        }
-
-        // If the reference location is the binding element and doesn't have property name
-        // then include the binding element in the related symbols
-        //      let { a } : { a };
-        const bindingElementPropertySymbol = getPropertySymbolOfObjectBindingPatternWithoutPropertyName(referenceSymbol, typeChecker);
-        if (bindingElementPropertySymbol && contains(searchSymbols, bindingElementPropertySymbol)) {
-            return bindingElementPropertySymbol;
-        }
-
-        // Unwrap symbols to get to the root (e.g. transient symbols as a result of widening)
-        // Or a union property, use its underlying unioned symbols
-        return forEach(typeChecker.getRootSymbols(referenceSymbol), rootSymbol => {
-            // if it is in the list, then we are done
-            if (contains(searchSymbols, rootSymbol)) {
-                return rootSymbol;
-            }
-
-            // Finally, try all properties with the same name in any type the containing type extended or implemented, and
-            // see if any is in the list. If we were passed a parent symbol, only include types that are subtypes of the
-            // parent symbol
-            if (rootSymbol.parent && rootSymbol.parent.flags & (SymbolFlags.Class | SymbolFlags.Interface)) {
-                // Parents will only be defined if implementations is true
-                if (parents) {
-                    if (!forEach(parents, parent => explicitlyInheritsFrom(rootSymbol.parent, parent, cache, typeChecker))) {
-                        return undefined;
-                    }
-                }
-
-                const result: Symbol[] = [];
-                getPropertySymbolsFromBaseTypes(rootSymbol.parent, rootSymbol.getName(), result, /*previousIterationSymbolsCache*/ createMap<Symbol>(), typeChecker);
-                return find(result, symbol => contains(searchSymbols, symbol));
-            }
-
-            return undefined;
-        });
-    }
-
-    function getNameFromObjectLiteralElement(node: ObjectLiteralElement) {
-        if (node.name.kind === SyntaxKind.ComputedPropertyName) {
-            const nameExpression = (<ComputedPropertyName>node.name).expression;
-            // treat computed property names where expression is string/numeric literal as just string/numeric literal
-            if (isStringOrNumericLiteral(nameExpression)) {
-                return (<LiteralExpression>nameExpression).text;
-            }
-            return undefined;
-        }
-        return (<Identifier | LiteralExpression>node.name).text;
-    }
-
-    /** Gets all symbols for one property. Does not get symbols for every property. */
-    function getPropertySymbolsFromContextualType(node: ObjectLiteralElement, typeChecker: TypeChecker): Symbol[] | undefined {
-        const objectLiteral = <ObjectLiteralExpression>node.parent;
-        const contextualType = typeChecker.getContextualType(objectLiteral);
-        const name = getNameFromObjectLiteralElement(node);
-        if (name && contextualType) {
-            const result: Symbol[] = [];
-            const symbol = contextualType.getProperty(name);
-            if (symbol) {
-                result.push(symbol);
-            }
-
-            if (contextualType.flags & TypeFlags.Union) {
-                forEach((<UnionType>contextualType).types, t => {
-                    const symbol = t.getProperty(name);
-                    if (symbol) {
-                        result.push(symbol);
-                    }
-                });
-            }
-            return result;
-        }
-        return undefined;
-    }
-
-    /**
-     * Given an initial searchMeaning, extracted from a location, widen the search scope based on the declarations
-     * of the corresponding symbol. e.g. if we are searching for "Foo" in value position, but "Foo" references a class
-     * then we need to widen the search to include type positions as well.
-     * On the contrary, if we are searching for "Bar" in type position and we trace bar to an interface, and an uninstantiated
-     * module, we want to keep the search limited to only types, as the two declarations (interface and uninstantiated module)
-     * do not intersect in any of the three spaces.
-     */
-    function getIntersectingMeaningFromDeclarations(meaning: SemanticMeaning, declarations: Declaration[]): SemanticMeaning {
-        if (declarations) {
-            let lastIterationMeaning: SemanticMeaning;
-            do {
-                // The result is order-sensitive, for instance if initialMeaning === Namespace, and declarations = [class, instantiated module]
-                // we need to consider both as they initialMeaning intersects with the module in the namespace space, and the module
-                // intersects with the class in the value space.
-                // To achieve that we will keep iterating until the result stabilizes.
-
-                // Remember the last meaning
-                lastIterationMeaning = meaning;
-
-                for (const declaration of declarations) {
-                    const declarationMeaning = getMeaningFromDeclaration(declaration);
-
-                    if (declarationMeaning & meaning) {
-                        meaning |= declarationMeaning;
-                    }
-                }
-            }
-            while (meaning !== lastIterationMeaning);
-        }
-        return meaning;
-    }
-
-    function isImplementation(node: Node): boolean {
-        if (!node) {
-            return false;
-        }
-        else if (isVariableLike(node)) {
-            if (node.initializer) {
-                return true;
-            }
-            else if (node.kind === SyntaxKind.VariableDeclaration) {
-                const parentStatement = getParentStatementOfVariableDeclaration(<VariableDeclaration>node);
-                return parentStatement && hasModifier(parentStatement, ModifierFlags.Ambient);
-            }
-        }
-        else if (isFunctionLike(node)) {
-            return !!node.body || hasModifier(node, ModifierFlags.Ambient);
-        }
-        else {
-            switch (node.kind) {
-                case SyntaxKind.ClassDeclaration:
-                case SyntaxKind.ClassExpression:
-                case SyntaxKind.EnumDeclaration:
-                case SyntaxKind.ModuleDeclaration:
-                    return true;
-            }
-        }
-        return false;
-    }
-
-    function getParentStatementOfVariableDeclaration(node: VariableDeclaration): VariableStatement {
-        if (node.parent && node.parent.parent && node.parent.parent.kind === SyntaxKind.VariableStatement) {
-            Debug.assert(node.parent.kind === SyntaxKind.VariableDeclarationList);
-            return <VariableStatement>node.parent.parent;
-        }
-    }
-
-    export function getReferenceEntriesForShorthandPropertyAssignment(node: Node, typeChecker: TypeChecker, result: ReferenceEntry[]): void {
-        const refSymbol = typeChecker.getSymbolAtLocation(node);
-        const shorthandSymbol = typeChecker.getShorthandAssignmentValueSymbol(refSymbol.valueDeclaration);
-
-        if (shorthandSymbol) {
-            for (const declaration of shorthandSymbol.getDeclarations()) {
-                if (getMeaningFromDeclaration(declaration) & SemanticMeaning.Value) {
-                    result.push(getReferenceEntryFromNode(declaration));
-                }
-            }
-        }
-    }
-
-    export function getReferenceEntryFromNode(node: Node): ReferenceEntry {
-        let start = node.getStart();
-        let end = node.getEnd();
-
-        if (node.kind === SyntaxKind.StringLiteral) {
-            start += 1;
-            end -= 1;
-        }
-
-        return {
-            fileName: node.getSourceFile().fileName,
-            textSpan: createTextSpanFromBounds(start, end),
-            isWriteAccess: isWriteAccess(node),
-            isDefinition: isDeclarationName(node) || isLiteralComputedPropertyDeclarationName(node)
-        };
-    }
-
-    /** A node is considered a writeAccess iff it is a name of a declaration or a target of an assignment */
-    function isWriteAccess(node: Node): boolean {
-        if (node.kind === SyntaxKind.Identifier && isDeclarationName(node)) {
-            return true;
-        }
-
-        const parent = node.parent;
-        if (parent) {
-            if (parent.kind === SyntaxKind.PostfixUnaryExpression || parent.kind === SyntaxKind.PrefixUnaryExpression) {
-                return true;
-            }
-            else if (parent.kind === SyntaxKind.BinaryExpression && (<BinaryExpression>parent).left === node) {
-                const operator = (<BinaryExpression>parent).operatorToken.kind;
-                return SyntaxKind.FirstAssignment <= operator && operator <= SyntaxKind.LastAssignment;
-            }
-        }
-
-        return false;
-    }
-
-    function forEachDescendantOfKind(node: Node, kind: SyntaxKind, action: (node: Node) => void) {
-        forEachChild(node, child => {
-            if (child.kind === kind) {
-                action(child);
-            }
-            forEachDescendantOfKind(child, kind, action);
-        });
-    }
-
-    /** Get `C` given `N` if `N` is in the position `class C extends N` or `class C extends foo.N` where `N` is an identifier. */
-    function tryGetClassByExtendingIdentifier(node: Node): ClassLikeDeclaration | undefined {
-        return tryGetClassExtendingExpressionWithTypeArguments(climbPastPropertyAccess(node).parent);
-    }
-
-    function isNameOfExternalModuleImportOrDeclaration(node: Node): boolean {
-        if (node.kind === SyntaxKind.StringLiteral) {
-            return isNameOfModuleDeclaration(node) || isExpressionOfExternalModuleImportEqualsDeclaration(node);
-        }
-
-        return false;
-    }
-
-    function isImportDefaultSymbol(symbol: Symbol): boolean {
-        return symbol.declarations[0].kind === SyntaxKind.ImportClause;
-    }
-}
+﻿/* @internal */
+namespace ts.FindAllReferences {
+    export function findReferencedSymbols(typeChecker: TypeChecker, cancellationToken: CancellationToken, sourceFiles: SourceFile[], sourceFile: SourceFile, position: number, findInStrings: boolean, findInComments: boolean, isForRename: boolean): ReferencedSymbol[] | undefined {
+        const node = getTouchingPropertyName(sourceFile, position, /*includeJsDocComment*/ true);
+        return getReferencedSymbolsForNode(typeChecker, cancellationToken, node, sourceFiles, findInStrings, findInComments, isForRename);
+    }
+
+    export function convertReferences(referenceSymbols: ReferencedSymbol[]): ReferenceEntry[] {
+        return referenceSymbols && flatMap(referenceSymbols, r => r.references);
+    }
+
+    export function getReferencedSymbolsForNode(typeChecker: TypeChecker, cancellationToken: CancellationToken, node: Node, sourceFiles: SourceFile[], findInStrings?: boolean, findInComments?: boolean, isForRename?: boolean, implementations?: boolean): ReferencedSymbol[] | undefined {
+        if (!implementations) {
+            const special = getReferencedSymbolsSpecial(node, sourceFiles, typeChecker, cancellationToken);
+            if (special) {
+                return special;
+            }
+        }
+
+        // `getSymbolAtLocation` normally returns the symbol of the class when given the constructor keyword,
+        // so we have to specify that we want the constructor symbol.
+        let symbol = typeChecker.getSymbolAtLocation(node);
+
+        // Could not find a symbol e.g. unknown identifier
+        if (!symbol) {
+            if (!implementations && node.kind === SyntaxKind.StringLiteral) {
+                return getReferencesForStringLiteral(<StringLiteral>node, sourceFiles, typeChecker, cancellationToken);
+            }
+            // Can't have references to something that we have no symbol for.
+            return undefined;
+        }
+
+        const declarations = symbol.declarations;
+
+        // The symbol was an internal symbol and does not have a declaration e.g. undefined symbol
+        if (!declarations || !declarations.length) {
+            return undefined;
+        }
+
+        const { symbol: aliasedSymbol, shorthandModuleSymbol } = followAliases(symbol, node, typeChecker, isForRename);
+        symbol = aliasedSymbol;
+
+        // Build the set of symbols to search for, initially it has only the current symbol
+        const searchSymbols = populateSearchSymbolSet(symbol, node, typeChecker, implementations);
+        if (shorthandModuleSymbol) {
+            searchSymbols.push(shorthandModuleSymbol);
+        }
+
+        // Compute the meaning from the location and the symbol it references
+        const searchMeaning = getIntersectingMeaningFromDeclarations(getMeaningFromLocation(node), declarations);
+
+        const result: ReferencedSymbol[] = [];
+        // Maps from a symbol ID to the ReferencedSymbol entry in 'result'.
+        const symbolToIndex: number[] = [];
+        const inheritsFromCache: Map<boolean> = createMap<boolean>();
+
+        // Get the text to search for.
+        // Note: if this is an external module symbol, the name doesn't include quotes.
+        const declaredName = stripQuotes(getDeclaredName(typeChecker, symbol, node));
+
+        // Try to get the smallest valid scope that we can limit our search to;
+        // otherwise we'll need to search globally (i.e. include each file).
+        const scope = getSymbolScope(symbol);
+        if (scope) {
+            getRefs(scope, declaredName);
+        }
+        else {
+            const isDefault = isExportDefaultSymbol(symbol);
+            const internedName = isDefault ? symbol.valueDeclaration.localSymbol.name : getInternedName(symbol, node);
+            for (const sourceFile of sourceFiles) {
+                cancellationToken.throwIfCancellationRequested();
+                const searchName = (isDefault ? getDefaultImportName(symbol, sourceFile, typeChecker) : undefined) ||
+                    (sourceFileHasName(sourceFile, internedName) ? declaredName : undefined);
+                if (searchName !== undefined) {
+                    getRefs(sourceFile, searchName);
+                }
+            }
+        }
+
+        return result;
+
+        function getRefs(scope: ts.Node, searchName: string): void {
+            getReferencesInNode(scope, symbol, searchName, node, searchMeaning, findInStrings, findInComments, result,
+                symbolToIndex, implementations, typeChecker, cancellationToken, searchSymbols, inheritsFromCache);
+        }
+    }
+
+    /** getReferencedSymbols for special node kinds. */
+    function getReferencedSymbolsSpecial(node: Node, sourceFiles: SourceFile[], typeChecker: TypeChecker, cancellationToken: CancellationToken): ReferencedSymbol[] | undefined {
+        if (isTypeKeyword(node.kind)) {
+            return getAllReferencesForKeyword(sourceFiles, node.kind, cancellationToken);
+        }
+
+        // Labels
+        if (isLabelName(node)) {
+            if (isJumpStatementTarget(node)) {
+                const labelDefinition = getTargetLabel((<BreakOrContinueStatement>node.parent), (<Identifier>node).text);
+                // if we have a label definition, look within its statement for references, if not, then
+                // the label is undefined and we have no results..
+                return labelDefinition && getLabelReferencesInNode(labelDefinition.parent, labelDefinition, cancellationToken);
+            }
+            else {
+                // it is a label definition and not a target, search within the parent labeledStatement
+                return getLabelReferencesInNode(node.parent, <Identifier>node, cancellationToken);
+            }
+        }
+
+        if (isThis(node)) {
+            return getReferencesForThisKeyword(node, sourceFiles, typeChecker, cancellationToken);
+        }
+
+        if (node.kind === SyntaxKind.SuperKeyword) {
+            return getReferencesForSuperKeyword(node, typeChecker, cancellationToken);
+        }
+
+        return undefined;
+    }
+
+    /**
+     * Follows aliases to get to the original declaration of a symbol.
+     * For a shorthand ambient module, we don't follow the alias to it, but we will need to add it to the set of search symbols.
+     */
+    function followAliases(symbol: Symbol, node: Node, typeChecker: TypeChecker, isForRename: boolean): { symbol: Symbol, shorthandModuleSymbol?: Symbol } {
+        while (true) {
+            // When renaming a default import, only rename in the current file
+            if (isForRename && isImportDefaultSymbol(symbol)) {
+                return { symbol };
+            }
+
+            const aliasedSymbol = getAliasSymbolForPropertyNameSymbol(symbol, node, typeChecker);
+            // Don't follow alias if it goes to unknown symbol. This can happen if it points to an untyped module.
+            if (!aliasedSymbol || !aliasedSymbol.declarations) {
+                return { symbol };
+            }
+
+            if (ts.isShorthandAmbientModuleSymbol(aliasedSymbol)) {
+                return { symbol, shorthandModuleSymbol: aliasedSymbol };
+            }
+
+            symbol = aliasedSymbol;
+        }
+    }
+
+    function sourceFileHasName(sourceFile: SourceFile, name: string): boolean {
+        return getNameTable(sourceFile).get(name) !== undefined;
+    }
+
+    /**
+     * Given a symbol, see if any of the imports in a source file reference it.
+     * Only call this if `symbol` is a default export.
+     */
+    function getDefaultImportName(symbol: Symbol, sourceFile: SourceFile, checker: ts.TypeChecker): string | undefined {
+        for (const importSpecifier of sourceFile.imports) {
+            const importDecl = importSpecifier.parent as ts.ImportDeclaration;
+            Debug.assert(importDecl.moduleSpecifier === importSpecifier);
+            const defaultName = importDecl.importClause.name;
+            const defaultReferencedSymbol = defaultName && checker.getAliasedSymbol(checker.getSymbolAtLocation(defaultName));
+            if (symbol === defaultReferencedSymbol) {
+                return defaultName.text;
+            }
+        }
+        return undefined;
+    }
+
+    function getDefinition(symbol: Symbol, node: Node, typeChecker: TypeChecker): ReferencedSymbolDefinitionInfo {
+        const { displayParts, symbolKind } = SymbolDisplay.getSymbolDisplayPartsDocumentationAndSymbolKind(typeChecker, symbol, node.getSourceFile(), getContainerNode(node), node);
+        const name = displayParts.map(p => p.text).join("");
+        const declarations = symbol.declarations;
+        if (!declarations || declarations.length === 0) {
+            return undefined;
+        }
+
+        return {
+            containerKind: "",
+            containerName: "",
+            name,
+            kind: symbolKind,
+            fileName: declarations[0].getSourceFile().fileName,
+            textSpan: createTextSpan(declarations[0].getStart(), 0),
+            displayParts
+        };
+    }
+
+    function getAliasSymbolForPropertyNameSymbol(symbol: Symbol, location: Node, typeChecker: TypeChecker): Symbol | undefined {
+        if (!(symbol.flags & SymbolFlags.Alias)) {
+            return undefined;
+        }
+
+        // Default import get alias
+        const defaultImport = getDeclarationOfKind(symbol, SyntaxKind.ImportClause);
+        if (defaultImport) {
+            return typeChecker.getAliasedSymbol(symbol);
+        }
+
+        const importOrExportSpecifier = <ImportOrExportSpecifier>forEach(symbol.declarations,
+            declaration => (declaration.kind === SyntaxKind.ImportSpecifier ||
+                declaration.kind === SyntaxKind.ExportSpecifier) ? declaration : undefined);
+        if (importOrExportSpecifier &&
+            // export { a }
+            (!importOrExportSpecifier.propertyName ||
+                // export {a as class } where a is location
+                importOrExportSpecifier.propertyName === location)) {
+            // If Import specifier -> get alias
+            // else Export specifier -> get local target
+            return importOrExportSpecifier.kind === SyntaxKind.ImportSpecifier ?
+                typeChecker.getAliasedSymbol(symbol) :
+                typeChecker.getExportSpecifierLocalTargetSymbol(importOrExportSpecifier);
+        }
+    }
+
+    function followAliasIfNecessary(symbol: Symbol, location: Node, typeChecker: TypeChecker): Symbol {
+        return getAliasSymbolForPropertyNameSymbol(symbol, location, typeChecker) || symbol;
+    }
+
+    function getPropertySymbolOfDestructuringAssignment(location: Node, typeChecker: TypeChecker) {
+        return isArrayLiteralOrObjectLiteralDestructuringPattern(location.parent.parent) &&
+            typeChecker.getPropertySymbolOfDestructuringAssignment(<Identifier>location);
+    }
+
+    function isObjectBindingPatternElementWithoutPropertyName(symbol: Symbol) {
+        const bindingElement = <BindingElement>getDeclarationOfKind(symbol, SyntaxKind.BindingElement);
+        return bindingElement &&
+            bindingElement.parent.kind === SyntaxKind.ObjectBindingPattern &&
+            !bindingElement.propertyName;
+    }
+
+    function getPropertySymbolOfObjectBindingPatternWithoutPropertyName(symbol: Symbol, typeChecker: TypeChecker) {
+        if (isObjectBindingPatternElementWithoutPropertyName(symbol)) {
+            const bindingElement = <BindingElement>getDeclarationOfKind(symbol, SyntaxKind.BindingElement);
+            const typeOfPattern = typeChecker.getTypeAtLocation(bindingElement.parent);
+            return typeOfPattern && typeChecker.getPropertyOfType(typeOfPattern, (<Identifier>bindingElement.name).text);
+        }
+        return undefined;
+    }
+
+    function getInternedName(symbol: Symbol, location: Node): string {
+        // If this is an export or import specifier it could have been renamed using the 'as' syntax.
+        // If so we want to search for whatever under the cursor.
+        if (isImportOrExportSpecifierName(location)) {
+            return location.text;
+        }
+
+        return stripQuotes(symbol.name);
+    }
+
+    /**
+     * Determines the smallest scope in which a symbol may have named references.
+     * Note that not every construct has been accounted for. This function can
+     * probably be improved.
+     *
+     * @returns undefined if the scope cannot be determined, implying that
+     * a reference to a symbol can occur anywhere.
+     */
+    function getSymbolScope(symbol: Symbol): Node {
+        // If this is the symbol of a named function expression or named class expression,
+        // then named references are limited to its own scope.
+        const valueDeclaration = symbol.valueDeclaration;
+        if (valueDeclaration && (valueDeclaration.kind === SyntaxKind.FunctionExpression || valueDeclaration.kind === SyntaxKind.ClassExpression)) {
+            return valueDeclaration;
+        }
+
+        // If this is private property or method, the scope is the containing class
+        if (symbol.flags & (SymbolFlags.Property | SymbolFlags.Method)) {
+            const privateDeclaration = forEach(symbol.getDeclarations(), d => (getModifierFlags(d) & ModifierFlags.Private) ? d : undefined);
+            if (privateDeclaration) {
+                return getAncestor(privateDeclaration, SyntaxKind.ClassDeclaration);
+            }
+        }
+
+        // If the symbol is an import we would like to find it if we are looking for what it imports.
+        // So consider it visible outside its declaration scope.
+        if (symbol.flags & SymbolFlags.Alias) {
+            return undefined;
+        }
+
+        // If symbol is of object binding pattern element without property name we would want to
+        // look for property too and that could be anywhere
+        if (isObjectBindingPatternElementWithoutPropertyName(symbol)) {
+            return undefined;
+        }
+
+        // if this symbol is visible from its parent container, e.g. exported, then bail out
+        // if symbol correspond to the union property - bail out
+        if (symbol.parent || (symbol.flags & SymbolFlags.Transient && (<TransientSymbol>symbol).checkFlags & CheckFlags.SyntheticProperty)) {
+            return undefined;
+        }
+
+        let scope: Node;
+
+        const declarations = symbol.getDeclarations();
+        if (declarations) {
+            for (const declaration of declarations) {
+                const container = getContainerNode(declaration);
+
+                if (!container) {
+                    return undefined;
+                }
+
+                if (scope && scope !== container) {
+                    // Different declarations have different containers, bail out
+                    return undefined;
+                }
+
+                if (container.kind === SyntaxKind.SourceFile && !isExternalModule(<SourceFile>container)) {
+                    // This is a global variable and not an external module, any declaration defined
+                    // within this scope is visible outside the file
+                    return undefined;
+                }
+
+                // The search scope is the container node
+                scope = container;
+            }
+        }
+
+        return scope;
+    }
+
+    function getPossibleSymbolReferencePositions(sourceFile: SourceFile, symbolName: string, start: number, end: number, cancellationToken: CancellationToken): number[] {
+        const positions: number[] = [];
+
+        /// TODO: Cache symbol existence for files to save text search
+        // Also, need to make this work for unicode escapes.
+
+        // Be resilient in the face of a symbol with no name or zero length name
+        if (!symbolName || !symbolName.length) {
+            return positions;
+        }
+
+        const text = sourceFile.text;
+        const sourceLength = text.length;
+        const symbolNameLength = symbolName.length;
+
+        let position = text.indexOf(symbolName, start);
+        while (position >= 0) {
+            cancellationToken.throwIfCancellationRequested();
+
+            // If we are past the end, stop looking
+            if (position > end) break;
+
+            // We found a match.  Make sure it's not part of a larger word (i.e. the char
+            // before and after it have to be a non-identifier char).
+            const endPosition = position + symbolNameLength;
+
+            if ((position === 0 || !isIdentifierPart(text.charCodeAt(position - 1), ScriptTarget.Latest)) &&
+                (endPosition === sourceLength || !isIdentifierPart(text.charCodeAt(endPosition), ScriptTarget.Latest))) {
+                // Found a real match.  Keep searching.
+                positions.push(position);
+            }
+            position = text.indexOf(symbolName, position + symbolNameLength + 1);
+        }
+
+        return positions;
+    }
+
+    function getLabelReferencesInNode(container: Node, targetLabel: Identifier, cancellationToken: CancellationToken): ReferencedSymbol[] {
+        const references: ReferenceEntry[] = [];
+        const sourceFile = container.getSourceFile();
+        const labelName = targetLabel.text;
+        const possiblePositions = getPossibleSymbolReferencePositions(sourceFile, labelName, container.getStart(), container.getEnd(), cancellationToken);
+        forEach(possiblePositions, position => {
+            cancellationToken.throwIfCancellationRequested();
+
+            const node = getTouchingWord(sourceFile, position);
+            if (!node || node.getWidth() !== labelName.length) {
+                return;
+            }
+
+            // Only pick labels that are either the target label, or have a target that is the target label
+            if (node === targetLabel ||
+                (isJumpStatementTarget(node) && getTargetLabel(node, labelName) === targetLabel)) {
+                references.push(getReferenceEntryFromNode(node));
+            }
+        });
+
+        const definition: ReferencedSymbolDefinitionInfo = {
+            containerKind: "",
+            containerName: "",
+            fileName: targetLabel.getSourceFile().fileName,
+            kind: ScriptElementKind.label,
+            name: labelName,
+            textSpan: createTextSpanFromNode(targetLabel, sourceFile),
+            displayParts: [displayPart(labelName, SymbolDisplayPartKind.text)]
+        };
+
+        return [{ definition, references }];
+    }
+
+    function isValidReferencePosition(node: Node, searchSymbolName: string): boolean {
+        // Compare the length so we filter out strict superstrings of the symbol we are looking for
+        switch (node && node.kind) {
+            case SyntaxKind.Identifier:
+                return node.getWidth() === searchSymbolName.length;
+
+            case SyntaxKind.StringLiteral:
+                return (isLiteralNameOfPropertyDeclarationOrIndexAccess(node) || isNameOfExternalModuleImportOrDeclaration(node)) &&
+                    // For string literals we have two additional chars for the quotes
+                    node.getWidth() === searchSymbolName.length + 2;
+
+            case SyntaxKind.NumericLiteral:
+                return isLiteralNameOfPropertyDeclarationOrIndexAccess(node) && node.getWidth() === searchSymbolName.length;
+
+            default:
+                return false;
+        }
+    }
+
+    function getAllReferencesForKeyword(sourceFiles: SourceFile[], keywordKind: ts.SyntaxKind, cancellationToken: CancellationToken): ReferencedSymbol[] {
+        const name = tokenToString(keywordKind);
+        const references: ReferenceEntry[] = [];
+        for (const sourceFile of sourceFiles) {
+            cancellationToken.throwIfCancellationRequested();
+            addReferencesForKeywordInFile(sourceFile, keywordKind, name, cancellationToken, references);
+        }
+
+        if (!references.length) return undefined;
+
+        const definition: ReferencedSymbolDefinitionInfo = {
+            containerKind: "",
+            containerName: "",
+            fileName: references[0].fileName,
+            kind: ScriptElementKind.keyword,
+            name,
+            textSpan: references[0].textSpan,
+            displayParts: [{ text: name, kind: ScriptElementKind.keyword }]
+        };
+
+        return [{ definition, references }];
+    }
+
+    function addReferencesForKeywordInFile(sourceFile: SourceFile, kind: SyntaxKind, searchText: string, cancellationToken: CancellationToken, references: Push<ReferenceEntry>): void {
+        const possiblePositions = getPossibleSymbolReferencePositions(sourceFile, searchText, sourceFile.getStart(), sourceFile.getEnd(), cancellationToken);
+        for (const position of possiblePositions) {
+            cancellationToken.throwIfCancellationRequested();
+            const referenceLocation = getTouchingPropertyName(sourceFile, position);
+            if (referenceLocation.kind === kind) {
+                references.push({
+                    textSpan: createTextSpanFromNode(referenceLocation),
+                    fileName: sourceFile.fileName,
+                    isWriteAccess: false,
+                    isDefinition: false,
+                });
+            }
+        }
+    }
+
+    /** Search within node "container" for references for a search value, where the search value is defined as a
+         * tuple of(searchSymbol, searchText, searchLocation, and searchMeaning).
+        * searchLocation: a node where the search value
+        */
+    function getReferencesInNode(container: Node,
+        searchSymbol: Symbol,
+        searchText: string,
+        searchLocation: Node,
+        searchMeaning: SemanticMeaning,
+        findInStrings: boolean,
+        findInComments: boolean,
+        result: ReferencedSymbol[],
+        symbolToIndex: number[],
+        implementations: boolean,
+        typeChecker: TypeChecker,
+        cancellationToken: CancellationToken,
+        searchSymbols: Symbol[],
+        inheritsFromCache: Map<boolean>): void {
+
+        const sourceFile = container.getSourceFile();
+
+        const start = findInComments ? container.getFullStart() : container.getStart();
+        const possiblePositions = getPossibleSymbolReferencePositions(sourceFile, searchText, start, container.getEnd(), cancellationToken);
+
+        const parents = getParentSymbolsOfPropertyAccess();
+
+        for (const position of possiblePositions) {
+            cancellationToken.throwIfCancellationRequested();
+
+            const referenceLocation = getTouchingPropertyName(sourceFile, position);
+            if (!isValidReferencePosition(referenceLocation, searchText)) {
+                // This wasn't the start of a token.  Check to see if it might be a
+                // match in a comment or string if that's what the caller is asking
+                // for.
+                if (!implementations && ((findInStrings && isInString(sourceFile, position)) ||
+                    (findInComments && isInNonReferenceComment(sourceFile, position)))) {
+
+                    // In the case where we're looking inside comments/strings, we don't have
+                    // an actual definition.  So just use 'undefined' here.  Features like
+                    // 'Rename' won't care (as they ignore the definitions), and features like
+                    // 'FindReferences' will just filter out these results.
+                    result.push({
+                        definition: undefined,
+                        references: [{
+                            fileName: sourceFile.fileName,
+                            textSpan: createTextSpan(position, searchText.length),
+                            isWriteAccess: false,
+                            isDefinition: false
+                        }]
+                    });
+                }
+                continue;
+            }
+
+            if (!(getMeaningFromLocation(referenceLocation) & searchMeaning)) {
+                continue;
+            }
+
+            const referenceSymbol = typeChecker.getSymbolAtLocation(referenceLocation);
+            if (referenceSymbol) {
+                const referenceSymbolDeclaration = referenceSymbol.valueDeclaration;
+                const shorthandValueSymbol = typeChecker.getShorthandAssignmentValueSymbol(referenceSymbolDeclaration);
+                const relatedSymbol = getRelatedSymbol(searchSymbols, referenceSymbol, referenceLocation,
+                    /*searchLocationIsConstructor*/ searchLocation.kind === SyntaxKind.ConstructorKeyword, parents, inheritsFromCache, typeChecker);
+
+                if (relatedSymbol) {
+                    addReferenceToRelatedSymbol(referenceLocation, relatedSymbol);
+                }
+                /* Because in short-hand property assignment, an identifier which stored as name of the short-hand property assignment
+                 * has two meanings: property name and property value. Therefore when we do findAllReference at the position where
+                 * an identifier is declared, the language service should return the position of the variable declaration as well as
+                 * the position in short-hand property assignment excluding property accessing. However, if we do findAllReference at the
+                 * position of property accessing, the referenceEntry of such position will be handled in the first case.
+                 */
+                else if (!(referenceSymbol.flags & SymbolFlags.Transient) && contains(searchSymbols, shorthandValueSymbol)) {
+                    addReferenceToRelatedSymbol(referenceSymbolDeclaration.name, shorthandValueSymbol);
+                }
+                else if (searchLocation.kind === SyntaxKind.ConstructorKeyword) {
+                    findAdditionalConstructorReferences(referenceSymbol, referenceLocation);
+                }
+            }
+        }
+        return;
+
+        /* If we are just looking for implementations and this is a property access expression, we need to get the
+         * symbol of the local type of the symbol the property is being accessed on. This is because our search
+         * symbol may have a different parent symbol if the local type's symbol does not declare the property
+         * being accessed (i.e. it is declared in some parent class or interface)
+         */
+        function getParentSymbolsOfPropertyAccess(): Symbol[] | undefined {
+            if (implementations) {
+                const propertyAccessExpression = getPropertyAccessExpressionFromRightHandSide(searchLocation);
+                if (propertyAccessExpression) {
+                    const localParentType = typeChecker.getTypeAtLocation(propertyAccessExpression.expression);
+                    if (localParentType) {
+                        if (localParentType.symbol && localParentType.symbol.flags & (SymbolFlags.Class | SymbolFlags.Interface) && localParentType.symbol !== searchSymbol.parent) {
+                            return [localParentType.symbol];
+                        }
+                        else if (localParentType.flags & TypeFlags.UnionOrIntersection) {
+                            return getSymbolsForClassAndInterfaceComponents(<UnionOrIntersectionType>localParentType);
+                        }
+                    }
+                }
+            }
+        }
+
+        /** Adds references when a constructor is used with `new this()` in its own class and `super()` calls in subclasses.  */
+        function findAdditionalConstructorReferences(referenceSymbol: Symbol, referenceLocation: Node): void {
+            Debug.assert(isClassLike(searchSymbol.valueDeclaration));
+
+            const referenceClass = referenceLocation.parent;
+            if (referenceSymbol === searchSymbol && isClassLike(referenceClass)) {
+                Debug.assert(referenceClass.name === referenceLocation);
+                // This is the class declaration containing the constructor.
+                addReferences(findOwnConstructorCalls(searchSymbol, sourceFile));
+            }
+            else {
+                // If this class appears in `extends C`, then the extending class' "super" calls are references.
+                const classExtending = tryGetClassByExtendingIdentifier(referenceLocation);
+                if (classExtending && isClassLike(classExtending) && followAliasIfNecessary(referenceSymbol, referenceLocation, typeChecker) === searchSymbol) {
+                    addReferences(superConstructorAccesses(classExtending));
+                }
+            }
+        }
+
+        function addReferences(references: Node[]): void {
+            if (references.length) {
+                const referencedSymbol = getReferencedSymbol(searchSymbol);
+                addRange(referencedSymbol.references, map(references, getReferenceEntryFromNode));
+            }
+        }
+
+        function getReferencedSymbol(symbol: Symbol): ReferencedSymbol {
+            const symbolId = getSymbolId(symbol);
+            let index = symbolToIndex[symbolId];
+            if (index === undefined) {
+                index = result.length;
+                symbolToIndex[symbolId] = index;
+
+                result.push({
+                    definition: getDefinition(symbol, searchLocation, typeChecker),
+                    references: []
+                });
+            }
+
+            return result[index];
+        }
+
+        function addReferenceToRelatedSymbol(node: Node, relatedSymbol: Symbol) {
+            const references = getReferencedSymbol(relatedSymbol).references;
+            if (implementations) {
+                getImplementationReferenceEntryForNode(node, references, typeChecker);
+            }
+            else {
+                references.push(getReferenceEntryFromNode(node));
+            }
+        }
+    }
+
+    function getPropertyAccessExpressionFromRightHandSide(node: Node): PropertyAccessExpression {
+        return isRightSideOfPropertyAccess(node) && <PropertyAccessExpression>node.parent;
+    }
+
+    /** `classSymbol` is the class where the constructor was defined.
+     * Reference the constructor and all calls to `new this()`.
+     */
+    function findOwnConstructorCalls(classSymbol: Symbol, sourceFile: SourceFile): Node[] {
+        const result: Node[] = [];
+
+        for (const decl of classSymbol.members.get("__constructor").declarations) {
+            const ctrKeyword = ts.findChildOfKind(decl, ts.SyntaxKind.ConstructorKeyword, sourceFile)!;
+            Debug.assert(decl.kind === SyntaxKind.Constructor && !!ctrKeyword);
+            result.push(ctrKeyword);
+        }
+
+        classSymbol.exports.forEach(member => {
+            const decl = member.valueDeclaration;
+            if (decl && decl.kind === SyntaxKind.MethodDeclaration) {
+                const body = (<MethodDeclaration>decl).body;
+                if (body) {
+                    forEachDescendantOfKind(body, SyntaxKind.ThisKeyword, thisKeyword => {
+                        if (isNewExpressionTarget(thisKeyword)) {
+                            result.push(thisKeyword);
+                        }
+                    });
+                }
+            }
+        });
+
+        return result;
+    }
+
+    /** Find references to `super` in the constructor of an extending class.  */
+    function superConstructorAccesses(cls: ClassLikeDeclaration): Node[] {
+        const symbol = cls.symbol;
+        const ctr = symbol.members.get("__constructor");
+        if (!ctr) {
+            return [];
+        }
+
+        const result: Node[] = [];
+        for (const decl of ctr.declarations) {
+            Debug.assert(decl.kind === SyntaxKind.Constructor);
+            const body = (<ConstructorDeclaration>decl).body;
+            if (body) {
+                forEachDescendantOfKind(body, SyntaxKind.SuperKeyword, node => {
+                    if (isCallExpressionTarget(node)) {
+                        result.push(node);
+                    }
+                });
+            }
+        };
+        return result;
+    }
+
+    function getImplementationReferenceEntryForNode(refNode: Node, result: ReferenceEntry[], typeChecker: TypeChecker): void {
+        // Check if we found a function/propertyAssignment/method with an implementation or initializer
+        if (isDeclarationName(refNode) && isImplementation(refNode.parent)) {
+            result.push(getReferenceEntryFromNode(refNode.parent));
+        }
+        else if (refNode.kind === SyntaxKind.Identifier) {
+            if (refNode.parent.kind === SyntaxKind.ShorthandPropertyAssignment) {
+                // Go ahead and dereference the shorthand assignment by going to its definition
+                getReferenceEntriesForShorthandPropertyAssignment(refNode, typeChecker, result);
+            }
+
+            // Check if the node is within an extends or implements clause
+            const containingClass = getContainingClassIfInHeritageClause(refNode);
+            if (containingClass) {
+                result.push(getReferenceEntryFromNode(containingClass));
+                return;
+            }
+
+            // If we got a type reference, try and see if the reference applies to any expressions that can implement an interface
+            const containingTypeReference = getContainingTypeReference(refNode);
+            if (containingTypeReference) {
+                const parent = containingTypeReference.parent;
+                if (isVariableLike(parent) && parent.type === containingTypeReference && parent.initializer && isImplementationExpression(parent.initializer)) {
+                    maybeAdd(getReferenceEntryFromNode(parent.initializer));
+                }
+                else if (isFunctionLike(parent) && parent.type === containingTypeReference && parent.body) {
+                    if (parent.body.kind === SyntaxKind.Block) {
+                        forEachReturnStatement(<Block>parent.body, returnStatement => {
+                            if (returnStatement.expression && isImplementationExpression(returnStatement.expression)) {
+                                maybeAdd(getReferenceEntryFromNode(returnStatement.expression));
+                            }
+                        });
+                    }
+                    else if (isImplementationExpression(<Expression>parent.body)) {
+                        maybeAdd(getReferenceEntryFromNode(parent.body));
+                    }
+                }
+                else if (isAssertionExpression(parent) && isImplementationExpression(parent.expression)) {
+                    maybeAdd(getReferenceEntryFromNode(parent.expression));
+                }
+            }
+        }
+
+        // Type nodes can contain multiple references to the same type. For example:
+        //      let x: Foo & (Foo & Bar) = ...
+        // Because we are returning the implementation locations and not the identifier locations,
+        // duplicate entries would be returned here as each of the type references is part of
+        // the same implementation. For that reason, check before we add a new entry
+        function maybeAdd(a: ReferenceEntry) {
+            if (!forEach(result, b => a.fileName === b.fileName && a.textSpan.start === b.textSpan.start && a.textSpan.length === b.textSpan.length)) {
+                result.push(a);
+            }
+        }
+    }
+
+    function getSymbolsForClassAndInterfaceComponents(type: UnionOrIntersectionType, result: Symbol[] = []): Symbol[] {
+        for (const componentType of type.types) {
+            if (componentType.symbol && componentType.symbol.getFlags() & (SymbolFlags.Class | SymbolFlags.Interface)) {
+                result.push(componentType.symbol);
+            }
+            if (componentType.getFlags() & TypeFlags.UnionOrIntersection) {
+                getSymbolsForClassAndInterfaceComponents(<UnionOrIntersectionType>componentType, result);
+            }
+        }
+        return result;
+    }
+
+    function getContainingTypeReference(node: Node): Node {
+        let topLevelTypeReference: Node = undefined;
+
+        while (node) {
+            if (isTypeNode(node)) {
+                topLevelTypeReference = node;
+            }
+            node = node.parent;
+        }
+
+        return topLevelTypeReference;
+    }
+
+    function getContainingClassIfInHeritageClause(node: Node): ClassLikeDeclaration {
+        if (node && node.parent) {
+            if (node.kind === SyntaxKind.ExpressionWithTypeArguments
+                && node.parent.kind === SyntaxKind.HeritageClause
+                && isClassLike(node.parent.parent)) {
+                return node.parent.parent;
+            }
+
+            else if (node.kind === SyntaxKind.Identifier || node.kind === SyntaxKind.PropertyAccessExpression) {
+                return getContainingClassIfInHeritageClause(node.parent);
+            }
+        }
+        return undefined;
+    }
+
+    /**
+     * Returns true if this is an expression that can be considered an implementation
+     */
+    function isImplementationExpression(node: Expression): boolean {
+        switch (node.kind) {
+            case SyntaxKind.ParenthesizedExpression:
+                return isImplementationExpression((<ParenthesizedExpression>node).expression);
+            case SyntaxKind.ArrowFunction:
+            case SyntaxKind.FunctionExpression:
+            case SyntaxKind.ObjectLiteralExpression:
+            case SyntaxKind.ClassExpression:
+            case SyntaxKind.ArrayLiteralExpression:
+                return true;
+            default:
+                return false;
+        }
+    }
+
+    /**
+     * Determines if the parent symbol occurs somewhere in the child's ancestry. If the parent symbol
+     * is an interface, determines if some ancestor of the child symbol extends or inherits from it.
+     * Also takes in a cache of previous results which makes this slightly more efficient and is
+     * necessary to avoid potential loops like so:
+     *     class A extends B { }
+     *     class B extends A { }
+     *
+     * We traverse the AST rather than using the type checker because users are typically only interested
+     * in explicit implementations of an interface/class when calling "Go to Implementation". Sibling
+     * implementations of types that share a common ancestor with the type whose implementation we are
+     * searching for need to be filtered out of the results. The type checker doesn't let us make the
+     * distinction between structurally compatible implementations and explicit implementations, so we
+     * must use the AST.
+     *
+     * @param child         A class or interface Symbol
+     * @param parent        Another class or interface Symbol
+     * @param cachedResults A map of symbol id pairs (i.e. "child,parent") to booleans indicating previous results
+     */
+    function explicitlyInheritsFrom(child: Symbol, parent: Symbol, cachedResults: Map<boolean>, typeChecker: TypeChecker): boolean {
+        const parentIsInterface = parent.getFlags() & SymbolFlags.Interface;
+        return searchHierarchy(child);
+
+        function searchHierarchy(symbol: Symbol): boolean {
+            if (symbol === parent) {
+                return true;
+            }
+
+            const key = getSymbolId(symbol) + "," + getSymbolId(parent);
+            const cached = cachedResults.get(key);
+            if (cached !== undefined) {
+                return cached;
+            }
+
+            // Set the key so that we don't infinitely recurse
+            cachedResults.set(key, false);
+
+            const inherits = forEach(symbol.getDeclarations(), declaration => {
+                if (isClassLike(declaration)) {
+                    if (parentIsInterface) {
+                        const interfaceReferences = getClassImplementsHeritageClauseElements(declaration);
+                        if (interfaceReferences) {
+                            for (const typeReference of interfaceReferences) {
+                                if (searchTypeReference(typeReference)) {
+                                    return true;
+                                }
+                            }
+                        }
+                    }
+                    return searchTypeReference(getClassExtendsHeritageClauseElement(declaration));
+                }
+                else if (declaration.kind === SyntaxKind.InterfaceDeclaration) {
+                    if (parentIsInterface) {
+                        return forEach(getInterfaceBaseTypeNodes(<InterfaceDeclaration>declaration), searchTypeReference);
+                    }
+                }
+                return false;
+            });
+
+            cachedResults.set(key, inherits);
+            return inherits;
+        }
+
+        function searchTypeReference(typeReference: ExpressionWithTypeArguments): boolean {
+            if (typeReference) {
+                const type = typeChecker.getTypeAtLocation(typeReference);
+                if (type && type.symbol) {
+                    return searchHierarchy(type.symbol);
+                }
+            }
+            return false;
+        }
+    }
+
+    function getReferencesForSuperKeyword(superKeyword: Node, typeChecker: TypeChecker, cancellationToken: CancellationToken): ReferencedSymbol[] {
+        let searchSpaceNode = getSuperContainer(superKeyword, /*stopOnFunctions*/ false);
+        if (!searchSpaceNode) {
+            return undefined;
+        }
+        // Whether 'super' occurs in a static context within a class.
+        let staticFlag = ModifierFlags.Static;
+
+        switch (searchSpaceNode.kind) {
+            case SyntaxKind.PropertyDeclaration:
+            case SyntaxKind.PropertySignature:
+            case SyntaxKind.MethodDeclaration:
+            case SyntaxKind.MethodSignature:
+            case SyntaxKind.Constructor:
+            case SyntaxKind.GetAccessor:
+            case SyntaxKind.SetAccessor:
+                staticFlag &= getModifierFlags(searchSpaceNode);
+                searchSpaceNode = searchSpaceNode.parent; // re-assign to be the owning class
+                break;
+            default:
+                return undefined;
+        }
+
+        const references: ReferenceEntry[] = [];
+
+        const sourceFile = searchSpaceNode.getSourceFile();
+        const possiblePositions = getPossibleSymbolReferencePositions(sourceFile, "super", searchSpaceNode.getStart(), searchSpaceNode.getEnd(), cancellationToken);
+        for (const position of possiblePositions) {
+            cancellationToken.throwIfCancellationRequested();
+
+            const node = getTouchingWord(sourceFile, position);
+
+            if (!node || node.kind !== SyntaxKind.SuperKeyword) {
+                continue;
+            }
+
+            const container = getSuperContainer(node, /*stopOnFunctions*/ false);
+
+            // If we have a 'super' container, we must have an enclosing class.
+            // Now make sure the owning class is the same as the search-space
+            // and has the same static qualifier as the original 'super's owner.
+            if (container && (ModifierFlags.Static & getModifierFlags(container)) === staticFlag && container.parent.symbol === searchSpaceNode.symbol) {
+                references.push(getReferenceEntryFromNode(node));
+            }
+        }
+
+        const definition = getDefinition(searchSpaceNode.symbol, superKeyword, typeChecker);
+        return [{ definition, references }];
+    }
+
+    function getReferencesForThisKeyword(thisOrSuperKeyword: Node, sourceFiles: SourceFile[], typeChecker: TypeChecker, cancellationToken: CancellationToken): ReferencedSymbol[] {
+        let searchSpaceNode = getThisContainer(thisOrSuperKeyword, /* includeArrowFunctions */ false);
+
+        // Whether 'this' occurs in a static context within a class.
+        let staticFlag = ModifierFlags.Static;
+
+        switch (searchSpaceNode.kind) {
+            case SyntaxKind.MethodDeclaration:
+            case SyntaxKind.MethodSignature:
+                if (isObjectLiteralMethod(searchSpaceNode)) {
+                    break;
+                }
+            // fall through
+            case SyntaxKind.PropertyDeclaration:
+            case SyntaxKind.PropertySignature:
+            case SyntaxKind.Constructor:
+            case SyntaxKind.GetAccessor:
+            case SyntaxKind.SetAccessor:
+                staticFlag &= getModifierFlags(searchSpaceNode);
+                searchSpaceNode = searchSpaceNode.parent; // re-assign to be the owning class
+                break;
+            case SyntaxKind.SourceFile:
+                if (isExternalModule(<SourceFile>searchSpaceNode)) {
+                    return undefined;
+                }
+            // Fall through
+            case SyntaxKind.FunctionDeclaration:
+            case SyntaxKind.FunctionExpression:
+                break;
+            // Computed properties in classes are not handled here because references to this are illegal,
+            // so there is no point finding references to them.
+            default:
+                return undefined;
+        }
+
+        const references: ReferenceEntry[] = [];
+
+        let possiblePositions: number[];
+        if (searchSpaceNode.kind === SyntaxKind.SourceFile) {
+            forEach(sourceFiles, sourceFile => {
+                possiblePositions = getPossibleSymbolReferencePositions(sourceFile, "this", sourceFile.getStart(), sourceFile.getEnd(), cancellationToken);
+                getThisReferencesInFile(sourceFile, sourceFile, possiblePositions, references);
+            });
+        }
+        else {
+            const sourceFile = searchSpaceNode.getSourceFile();
+            possiblePositions = getPossibleSymbolReferencePositions(sourceFile, "this", searchSpaceNode.getStart(), searchSpaceNode.getEnd(), cancellationToken);
+            getThisReferencesInFile(sourceFile, searchSpaceNode, possiblePositions, references);
+        }
+
+        const thisOrSuperSymbol = typeChecker.getSymbolAtLocation(thisOrSuperKeyword);
+
+        const displayParts = thisOrSuperSymbol && SymbolDisplay.getSymbolDisplayPartsDocumentationAndSymbolKind(
+            typeChecker, thisOrSuperSymbol, thisOrSuperKeyword.getSourceFile(), getContainerNode(thisOrSuperKeyword), thisOrSuperKeyword).displayParts;
+
+        return [{
+            definition: {
+                containerKind: "",
+                containerName: "",
+                fileName: thisOrSuperKeyword.getSourceFile().fileName,
+                kind: ScriptElementKind.variableElement,
+                name: "this",
+                textSpan: createTextSpanFromNode(thisOrSuperKeyword),
+                displayParts
+            },
+            references: references
+        }];
+
+        function getThisReferencesInFile(sourceFile: SourceFile, searchSpaceNode: Node, possiblePositions: number[], result: ReferenceEntry[]): void {
+            forEach(possiblePositions, position => {
+                cancellationToken.throwIfCancellationRequested();
+
+                const node = getTouchingWord(sourceFile, position);
+                if (!node || !isThis(node)) {
+                    return;
+                }
+
+                const container = getThisContainer(node, /* includeArrowFunctions */ false);
+
+                switch (searchSpaceNode.kind) {
+                    case SyntaxKind.FunctionExpression:
+                    case SyntaxKind.FunctionDeclaration:
+                        if (searchSpaceNode.symbol === container.symbol) {
+                            result.push(getReferenceEntryFromNode(node));
+                        }
+                        break;
+                    case SyntaxKind.MethodDeclaration:
+                    case SyntaxKind.MethodSignature:
+                        if (isObjectLiteralMethod(searchSpaceNode) && searchSpaceNode.symbol === container.symbol) {
+                            result.push(getReferenceEntryFromNode(node));
+                        }
+                        break;
+                    case SyntaxKind.ClassExpression:
+                    case SyntaxKind.ClassDeclaration:
+                        // Make sure the container belongs to the same class
+                        // and has the appropriate static modifier from the original container.
+                        if (container.parent && searchSpaceNode.symbol === container.parent.symbol && (getModifierFlags(container) & ModifierFlags.Static) === staticFlag) {
+                            result.push(getReferenceEntryFromNode(node));
+                        }
+                        break;
+                    case SyntaxKind.SourceFile:
+                        if (container.kind === SyntaxKind.SourceFile && !isExternalModule(<SourceFile>container)) {
+                            result.push(getReferenceEntryFromNode(node));
+                        }
+                        break;
+                }
+            });
+        }
+    }
+
+    function getReferencesForStringLiteral(node: StringLiteral, sourceFiles: SourceFile[], typeChecker: TypeChecker, cancellationToken: CancellationToken): ReferencedSymbol[] {
+        const type = getStringLiteralTypeForNode(node, typeChecker);
+
+        if (!type) {
+            // nothing to do here. moving on
+            return undefined;
+        }
+
+        const references: ReferenceEntry[] = [];
+
+        for (const sourceFile of sourceFiles) {
+            const possiblePositions = getPossibleSymbolReferencePositions(sourceFile, type.text, sourceFile.getStart(), sourceFile.getEnd(), cancellationToken);
+            getReferencesForStringLiteralInFile(sourceFile, type, possiblePositions, references);
+        }
+
+        return [{
+            definition: {
+                containerKind: "",
+                containerName: "",
+                fileName: node.getSourceFile().fileName,
+                kind: ScriptElementKind.variableElement,
+                name: type.text,
+                textSpan: createTextSpanFromNode(node),
+                displayParts: [displayPart(getTextOfNode(node), SymbolDisplayPartKind.stringLiteral)]
+            },
+            references: references
+        }];
+
+        function getReferencesForStringLiteralInFile(sourceFile: SourceFile, searchType: Type, possiblePositions: number[], references: ReferenceEntry[]): void {
+            for (const position of possiblePositions) {
+                cancellationToken.throwIfCancellationRequested();
+
+                const node = getTouchingWord(sourceFile, position);
+                if (!node || node.kind !== SyntaxKind.StringLiteral) {
+                    return;
+                }
+
+                const type = getStringLiteralTypeForNode(<StringLiteral>node, typeChecker);
+                if (type === searchType) {
+                    references.push(getReferenceEntryFromNode(node));
+                }
+            }
+        }
+    }
+
+    function populateSearchSymbolSet(symbol: Symbol, location: Node, typeChecker: TypeChecker, implementations: boolean): Symbol[] {
+        // The search set contains at least the current symbol
+        const result = [symbol];
+
+        // If the location is name of property symbol from object literal destructuring pattern
+        // Search the property symbol
+        //      for ( { property: p2 } of elems) { }
+        const containingObjectLiteralElement = getContainingObjectLiteralElement(location);
+        if (containingObjectLiteralElement && containingObjectLiteralElement.kind !== SyntaxKind.ShorthandPropertyAssignment) {
+            const propertySymbol = getPropertySymbolOfDestructuringAssignment(location, typeChecker);
+            if (propertySymbol) {
+                result.push(propertySymbol);
+            }
+        }
+
+        // If the location is in a context sensitive location (i.e. in an object literal) try
+        // to get a contextual type for it, and add the property symbol from the contextual
+        // type to the search set
+        if (containingObjectLiteralElement) {
+            forEach(getPropertySymbolsFromContextualType(containingObjectLiteralElement, typeChecker), contextualSymbol => {
+                addRange(result, typeChecker.getRootSymbols(contextualSymbol));
+            });
+
+            /* Because in short-hand property assignment, location has two meaning : property name and as value of the property
+                * When we do findAllReference at the position of the short-hand property assignment, we would want to have references to position of
+                * property name and variable declaration of the identifier.
+                * Like in below example, when querying for all references for an identifier 'name', of the property assignment, the language service
+                * should show both 'name' in 'obj' and 'name' in variable declaration
+                *      const name = "Foo";
+                *      const obj = { name };
+                * In order to do that, we will populate the search set with the value symbol of the identifier as a value of the property assignment
+                * so that when matching with potential reference symbol, both symbols from property declaration and variable declaration
+                * will be included correctly.
+                */
+            const shorthandValueSymbol = typeChecker.getShorthandAssignmentValueSymbol(location.parent);
+            if (shorthandValueSymbol) {
+                result.push(shorthandValueSymbol);
+            }
+        }
+
+        // If the symbol.valueDeclaration is a property parameter declaration,
+        // we should include both parameter declaration symbol and property declaration symbol
+        // Parameter Declaration symbol is only visible within function scope, so the symbol is stored in constructor.locals.
+        // Property Declaration symbol is a member of the class, so the symbol is stored in its class Declaration.symbol.members
+        if (symbol.valueDeclaration && symbol.valueDeclaration.kind === SyntaxKind.Parameter &&
+            isParameterPropertyDeclaration(<ParameterDeclaration>symbol.valueDeclaration)) {
+            addRange(result, typeChecker.getSymbolsOfParameterPropertyDeclaration(<ParameterDeclaration>symbol.valueDeclaration, symbol.name));
+        }
+
+        // If this is symbol of binding element without propertyName declaration in Object binding pattern
+        // Include the property in the search
+        const bindingElementPropertySymbol = getPropertySymbolOfObjectBindingPatternWithoutPropertyName(symbol, typeChecker);
+        if (bindingElementPropertySymbol) {
+            result.push(bindingElementPropertySymbol);
+        }
+
+        // If this is a union property, add all the symbols from all its source symbols in all unioned types.
+        // If the symbol is an instantiation from a another symbol (e.g. widened symbol) , add the root the list
+        for (const rootSymbol of typeChecker.getRootSymbols(symbol)) {
+            if (rootSymbol !== symbol) {
+                result.push(rootSymbol);
+            }
+
+            // Add symbol of properties/methods of the same name in base classes and implemented interfaces definitions
+            if (!implementations && rootSymbol.parent && rootSymbol.parent.flags & (SymbolFlags.Class | SymbolFlags.Interface)) {
+                getPropertySymbolsFromBaseTypes(rootSymbol.parent, rootSymbol.getName(), result, /*previousIterationSymbolsCache*/ createMap<Symbol>(), typeChecker);
+            }
+        }
+
+        return result;
+    }
+
+    /**
+     * Find symbol of the given property-name and add the symbol to the given result array
+     * @param symbol a symbol to start searching for the given propertyName
+     * @param propertyName a name of property to search for
+     * @param result an array of symbol of found property symbols
+     * @param previousIterationSymbolsCache a cache of symbol from previous iterations of calling this function to prevent infinite revisiting of the same symbol.
+     *                                The value of previousIterationSymbol is undefined when the function is first called.
+     */
+    function getPropertySymbolsFromBaseTypes(symbol: Symbol, propertyName: string, result: Symbol[],
+        previousIterationSymbolsCache: SymbolTable, typeChecker: TypeChecker): void {
+        if (!symbol) {
+            return;
+        }
+
+        // If the current symbol is the same as the previous-iteration symbol, we can just return the symbol that has already been visited
+        // This is particularly important for the following cases, so that we do not infinitely visit the same symbol.
+        // For example:
+        //      interface C extends C {
+        //          /*findRef*/propName: string;
+        //      }
+        // The first time getPropertySymbolsFromBaseTypes is called when finding-all-references at propName,
+        // the symbol argument will be the symbol of an interface "C" and previousIterationSymbol is undefined,
+        // the function will add any found symbol of the property-name, then its sub-routine will call
+        // getPropertySymbolsFromBaseTypes again to walk up any base types to prevent revisiting already
+        // visited symbol, interface "C", the sub-routine will pass the current symbol as previousIterationSymbol.
+        if (previousIterationSymbolsCache.has(symbol.name)) {
+            return;
+        }
+
+        if (symbol.flags & (SymbolFlags.Class | SymbolFlags.Interface)) {
+            forEach(symbol.getDeclarations(), declaration => {
+                if (isClassLike(declaration)) {
+                    getPropertySymbolFromTypeReference(getClassExtendsHeritageClauseElement(<ClassDeclaration>declaration));
+                    forEach(getClassImplementsHeritageClauseElements(<ClassDeclaration>declaration), getPropertySymbolFromTypeReference);
+                }
+                else if (declaration.kind === SyntaxKind.InterfaceDeclaration) {
+                    forEach(getInterfaceBaseTypeNodes(<InterfaceDeclaration>declaration), getPropertySymbolFromTypeReference);
+                }
+            });
+        }
+        return;
+
+        function getPropertySymbolFromTypeReference(typeReference: ExpressionWithTypeArguments) {
+            if (typeReference) {
+                const type = typeChecker.getTypeAtLocation(typeReference);
+                if (type) {
+                    const propertySymbol = typeChecker.getPropertyOfType(type, propertyName);
+                    if (propertySymbol) {
+                        result.push(...typeChecker.getRootSymbols(propertySymbol));
+                    }
+
+                    // Visit the typeReference as well to see if it directly or indirectly use that property
+                    previousIterationSymbolsCache.set(symbol.name, symbol);
+                    getPropertySymbolsFromBaseTypes(type.symbol, propertyName, result, previousIterationSymbolsCache, typeChecker);
+                }
+            }
+        }
+    }
+
+    function getRelatedSymbol(searchSymbols: Symbol[], referenceSymbol: Symbol, referenceLocation: Node, searchLocationIsConstructor: boolean, parents: Symbol[] | undefined, cache: Map<boolean>, typeChecker: TypeChecker): Symbol | undefined {
+        if (contains(searchSymbols, referenceSymbol)) {
+            // If we are searching for constructor uses, they must be 'new' expressions.
+            return (!searchLocationIsConstructor || isNewExpressionTarget(referenceLocation)) ? referenceSymbol : undefined;
+        }
+
+        // If the reference symbol is an alias, check if what it is aliasing is one of the search
+        // symbols but by looking up for related symbol of this alias so it can handle multiple level of indirectness.
+        const aliasSymbol = getAliasSymbolForPropertyNameSymbol(referenceSymbol, referenceLocation, typeChecker);
+        if (aliasSymbol) {
+            return getRelatedSymbol(searchSymbols, aliasSymbol, referenceLocation, searchLocationIsConstructor, parents, cache, typeChecker);
+        }
+
+        // If the reference location is in an object literal, try to get the contextual type for the
+        // object literal, lookup the property symbol in the contextual type, and use this symbol to
+        // compare to our searchSymbol
+        const containingObjectLiteralElement = getContainingObjectLiteralElement(referenceLocation);
+        if (containingObjectLiteralElement) {
+            const contextualSymbol = forEach(getPropertySymbolsFromContextualType(containingObjectLiteralElement, typeChecker), contextualSymbol =>
+                find(typeChecker.getRootSymbols(contextualSymbol), symbol => contains(searchSymbols, symbol)));
+
+            if (contextualSymbol) {
+                return contextualSymbol;
+            }
+
+            // If the reference location is the name of property from object literal destructuring pattern
+            // Get the property symbol from the object literal's type and look if thats the search symbol
+            // In below eg. get 'property' from type of elems iterating type
+            //      for ( { property: p2 } of elems) { }
+            const propertySymbol = getPropertySymbolOfDestructuringAssignment(referenceLocation, typeChecker);
+            if (propertySymbol && contains(searchSymbols, propertySymbol)) {
+                return propertySymbol;
+            }
+        }
+
+        // If the reference location is the binding element and doesn't have property name
+        // then include the binding element in the related symbols
+        //      let { a } : { a };
+        const bindingElementPropertySymbol = getPropertySymbolOfObjectBindingPatternWithoutPropertyName(referenceSymbol, typeChecker);
+        if (bindingElementPropertySymbol && contains(searchSymbols, bindingElementPropertySymbol)) {
+            return bindingElementPropertySymbol;
+        }
+
+        // Unwrap symbols to get to the root (e.g. transient symbols as a result of widening)
+        // Or a union property, use its underlying unioned symbols
+        return forEach(typeChecker.getRootSymbols(referenceSymbol), rootSymbol => {
+            // if it is in the list, then we are done
+            if (contains(searchSymbols, rootSymbol)) {
+                return rootSymbol;
+            }
+
+            // Finally, try all properties with the same name in any type the containing type extended or implemented, and
+            // see if any is in the list. If we were passed a parent symbol, only include types that are subtypes of the
+            // parent symbol
+            if (rootSymbol.parent && rootSymbol.parent.flags & (SymbolFlags.Class | SymbolFlags.Interface)) {
+                // Parents will only be defined if implementations is true
+                if (parents) {
+                    if (!forEach(parents, parent => explicitlyInheritsFrom(rootSymbol.parent, parent, cache, typeChecker))) {
+                        return undefined;
+                    }
+                }
+
+                const result: Symbol[] = [];
+                getPropertySymbolsFromBaseTypes(rootSymbol.parent, rootSymbol.getName(), result, /*previousIterationSymbolsCache*/ createMap<Symbol>(), typeChecker);
+                return find(result, symbol => contains(searchSymbols, symbol));
+            }
+
+            return undefined;
+        });
+    }
+
+    function getNameFromObjectLiteralElement(node: ObjectLiteralElement) {
+        if (node.name.kind === SyntaxKind.ComputedPropertyName) {
+            const nameExpression = (<ComputedPropertyName>node.name).expression;
+            // treat computed property names where expression is string/numeric literal as just string/numeric literal
+            if (isStringOrNumericLiteral(nameExpression)) {
+                return (<LiteralExpression>nameExpression).text;
+            }
+            return undefined;
+        }
+        return (<Identifier | LiteralExpression>node.name).text;
+    }
+
+    /** Gets all symbols for one property. Does not get symbols for every property. */
+    function getPropertySymbolsFromContextualType(node: ObjectLiteralElement, typeChecker: TypeChecker): Symbol[] | undefined {
+        const objectLiteral = <ObjectLiteralExpression>node.parent;
+        const contextualType = typeChecker.getContextualType(objectLiteral);
+        const name = getNameFromObjectLiteralElement(node);
+        if (name && contextualType) {
+            const result: Symbol[] = [];
+            const symbol = contextualType.getProperty(name);
+            if (symbol) {
+                result.push(symbol);
+            }
+
+            if (contextualType.flags & TypeFlags.Union) {
+                forEach((<UnionType>contextualType).types, t => {
+                    const symbol = t.getProperty(name);
+                    if (symbol) {
+                        result.push(symbol);
+                    }
+                });
+            }
+            return result;
+        }
+        return undefined;
+    }
+
+    /**
+     * Given an initial searchMeaning, extracted from a location, widen the search scope based on the declarations
+     * of the corresponding symbol. e.g. if we are searching for "Foo" in value position, but "Foo" references a class
+     * then we need to widen the search to include type positions as well.
+     * On the contrary, if we are searching for "Bar" in type position and we trace bar to an interface, and an uninstantiated
+     * module, we want to keep the search limited to only types, as the two declarations (interface and uninstantiated module)
+     * do not intersect in any of the three spaces.
+     */
+    function getIntersectingMeaningFromDeclarations(meaning: SemanticMeaning, declarations: Declaration[]): SemanticMeaning {
+        if (declarations) {
+            let lastIterationMeaning: SemanticMeaning;
+            do {
+                // The result is order-sensitive, for instance if initialMeaning === Namespace, and declarations = [class, instantiated module]
+                // we need to consider both as they initialMeaning intersects with the module in the namespace space, and the module
+                // intersects with the class in the value space.
+                // To achieve that we will keep iterating until the result stabilizes.
+
+                // Remember the last meaning
+                lastIterationMeaning = meaning;
+
+                for (const declaration of declarations) {
+                    const declarationMeaning = getMeaningFromDeclaration(declaration);
+
+                    if (declarationMeaning & meaning) {
+                        meaning |= declarationMeaning;
+                    }
+                }
+            }
+            while (meaning !== lastIterationMeaning);
+        }
+        return meaning;
+    }
+
+    function isImplementation(node: Node): boolean {
+        if (!node) {
+            return false;
+        }
+        else if (isVariableLike(node)) {
+            if (node.initializer) {
+                return true;
+            }
+            else if (node.kind === SyntaxKind.VariableDeclaration) {
+                const parentStatement = getParentStatementOfVariableDeclaration(<VariableDeclaration>node);
+                return parentStatement && hasModifier(parentStatement, ModifierFlags.Ambient);
+            }
+        }
+        else if (isFunctionLike(node)) {
+            return !!node.body || hasModifier(node, ModifierFlags.Ambient);
+        }
+        else {
+            switch (node.kind) {
+                case SyntaxKind.ClassDeclaration:
+                case SyntaxKind.ClassExpression:
+                case SyntaxKind.EnumDeclaration:
+                case SyntaxKind.ModuleDeclaration:
+                    return true;
+            }
+        }
+        return false;
+    }
+
+    function getParentStatementOfVariableDeclaration(node: VariableDeclaration): VariableStatement {
+        if (node.parent && node.parent.parent && node.parent.parent.kind === SyntaxKind.VariableStatement) {
+            Debug.assert(node.parent.kind === SyntaxKind.VariableDeclarationList);
+            return <VariableStatement>node.parent.parent;
+        }
+    }
+
+    export function getReferenceEntriesForShorthandPropertyAssignment(node: Node, typeChecker: TypeChecker, result: ReferenceEntry[]): void {
+        const refSymbol = typeChecker.getSymbolAtLocation(node);
+        const shorthandSymbol = typeChecker.getShorthandAssignmentValueSymbol(refSymbol.valueDeclaration);
+
+        if (shorthandSymbol) {
+            for (const declaration of shorthandSymbol.getDeclarations()) {
+                if (getMeaningFromDeclaration(declaration) & SemanticMeaning.Value) {
+                    result.push(getReferenceEntryFromNode(declaration));
+                }
+            }
+        }
+    }
+
+    export function getReferenceEntryFromNode(node: Node): ReferenceEntry {
+        let start = node.getStart();
+        let end = node.getEnd();
+
+        if (node.kind === SyntaxKind.StringLiteral) {
+            start += 1;
+            end -= 1;
+        }
+
+        return {
+            fileName: node.getSourceFile().fileName,
+            textSpan: createTextSpanFromBounds(start, end),
+            isWriteAccess: isWriteAccess(node),
+            isDefinition: isDeclarationName(node) || isLiteralComputedPropertyDeclarationName(node)
+        };
+    }
+
+    /** A node is considered a writeAccess iff it is a name of a declaration or a target of an assignment */
+    function isWriteAccess(node: Node): boolean {
+        if (node.kind === SyntaxKind.Identifier && isDeclarationName(node)) {
+            return true;
+        }
+
+        const parent = node.parent;
+        if (parent) {
+            if (parent.kind === SyntaxKind.PostfixUnaryExpression || parent.kind === SyntaxKind.PrefixUnaryExpression) {
+                return true;
+            }
+            else if (parent.kind === SyntaxKind.BinaryExpression && (<BinaryExpression>parent).left === node) {
+                const operator = (<BinaryExpression>parent).operatorToken.kind;
+                return SyntaxKind.FirstAssignment <= operator && operator <= SyntaxKind.LastAssignment;
+            }
+        }
+
+        return false;
+    }
+
+    function forEachDescendantOfKind(node: Node, kind: SyntaxKind, action: (node: Node) => void) {
+        forEachChild(node, child => {
+            if (child.kind === kind) {
+                action(child);
+            }
+            forEachDescendantOfKind(child, kind, action);
+        });
+    }
+
+    /** Get `C` given `N` if `N` is in the position `class C extends N` or `class C extends foo.N` where `N` is an identifier. */
+    function tryGetClassByExtendingIdentifier(node: Node): ClassLikeDeclaration | undefined {
+        return tryGetClassExtendingExpressionWithTypeArguments(climbPastPropertyAccess(node).parent);
+    }
+
+    function isNameOfExternalModuleImportOrDeclaration(node: Node): boolean {
+        if (node.kind === SyntaxKind.StringLiteral) {
+            return isNameOfModuleDeclaration(node) || isExpressionOfExternalModuleImportEqualsDeclaration(node);
+        }
+
+        return false;
+    }
+
+    function isImportDefaultSymbol(symbol: Symbol): boolean {
+        return symbol.declarations[0].kind === SyntaxKind.ImportClause;
+    }
+}